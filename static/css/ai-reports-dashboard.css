<<<<<<< HEAD
<<<<<<< HEAD
/* AI Reports Dashboard - HadadaHealth Brand Compliant Styles */

/* ========== COMPLETE CSS VARIABLES SETUP ========== */
:root {
  /* Brand Colors - Theme Independent Core */
  --color-primary: #2D6356;        /* Hadada Green - sole brand anchor */
  --color-secondary: #32517A;      /* Deep Blue - links, secondary CTAs */
  --color-destructive: #96364C;    /* Deep Rose - delete/cancel actions */
  
  /* Light mode colors */
  --color-text: #1F2937;           /* Primary text - dark gray */
  --color-muted: #6B7280;          /* Secondary text - medium gray */
  --color-border: #E5E7EB;         /* Borders and dividers */
  --color-surface: #F9FAFB;        /* Card and section backgrounds */
  --color-white: #FFFFFF;          /* Pure white backgrounds */
  
  /* Status colors for light mode */
  --color-success: #059669;        /* Success states, completed actions */
  --color-info: #0EA5E9;           /* Information, help text, notes */
  --color-warning: #F59E0B;        /* Warnings, cautions, pending states */
  --color-error: #DC3545;          /* Errors, validation failures */
  
  /* Spacing System - 4px grid foundation */
  --space-0: 0px;
  --space-1: 4px;    /* Micro spacing, tight elements */
  --space-2: 8px;    /* Small spacing, related elements */
  --space-3: 12px;   /* Compact spacing, form groups */
  --space-4: 16px;   /* Default spacing, comfortable separation */
  --space-5: 20px;   /* Medium spacing, section padding */
  --space-6: 24px;   /* Large spacing, component margins */
  --space-8: 32px;   /* Extra large spacing, card padding */
  --space-10: 40px;  /* Section spacing */
  --space-12: 48px;  /* Major section separation */
  --space-16: 64px;
  --space-20: 80px;
  
  /* Border radius - Single 8px system */
  --radius-sm: 4px;
  --radius-md: 8px;               /* Primary radius for all components */
  --radius-lg: 12px;
  --radius-full: 9999px;          /* Circular elements */
  
  /* Typography System */
  --font-ui: -apple-system, BlinkMacSystemFont, "Segoe UI", Roboto, "Helvetica Neue", Arial, sans-serif;
  --font-serif: Georgia, "Times New Roman", Times, serif; /* PDF/print only */
  
  /* Font sizes - rem-based scale */
  --text-xs: 0.75rem;             /* 12px */
  --text-sm: 0.875rem;            /* 14px */
  --text-base: 1rem;              /* 16px */
  --text-lg: 1.125rem;            /* 18px */
  --text-xl: 1.25rem;             /* 20px */
  --text-2xl: 1.5rem;             /* 24px */
  --text-3xl: 1.875rem;           /* 30px */
  --text-5xl: 3rem;               /* 48px */
  
  /* Font weights */
  --font-normal: 400;
  --font-medium: 500;
  --font-semibold: 600;
  --font-bold: 700;
  
  /* Line heights */
  --leading-tight: 1.25;          /* For headings */
  --leading-normal: 1.5;          /* For UI elements */
  --leading-relaxed: 1.625;       /* For body text readability */
  
  /* Shadow System */
  --shadow-card: 0 4px 12px rgba(0, 0, 0, 0.08);
  --shadow-modal: 0 8px 24px rgba(0, 0, 0, 0.12);
  --shadow-dropdown: 0 4px 16px rgba(0, 0, 0, 0.1);
  --shadow-button: 0 2px 4px rgba(45, 99, 86, 0.2);
  --shadow-focus: 0 0 0 3px rgba(45, 99, 86, 0.1);
  
  /* Animation and Transitions */
  --duration-fast: 0.15s;
  --duration-normal: 0.2s;
  --duration-slow: 0.3s;
  --ease-out: cubic-bezier(0, 0, 0.2, 1);
  --ease-in-out: cubic-bezier(0.4, 0, 0.2, 1);
  --transition-button: all var(--duration-normal) var(--ease-out);
  --transition-card: all var(--duration-slow) var(--ease-in-out);
  
  /* Focus states - WCAG 2.1 AA compliant */
  --focus-outline: 2px solid rgba(45, 99, 86, 0.6);
  --focus-offset: 2px;
  
  /* Component heights */
  --height-button: 44px;          /* Minimum touch target */
  --height-button-sm: 36px;
  --height-button-lg: 52px;
  --height-input: 48px;
}

/* Enhanced Dark mode theme variables */
[data-theme="dark"] {
  --color-primary: #3B7F71;       /* Slightly brighter version for contrast */
  --color-secondary: #4F6FBF;     /* Brighter blue for dark mode */
  --color-destructive: #B8556B;   /* Muted version for dark theme */
  
  --color-text: #F3F4F6;          /* Light text on dark */
  --color-muted: #9CA3AF;         /* Muted text with sufficient contrast */
  --color-border: #374151;        /* Dark borders */
  --color-surface: #0F1419;       /* Very dark background */
  --color-white: #1F2937;         /* Dark card background */
  
  /* Dark mode status colors - more subdued */
=======
/* AI Reports Dashboard - Brand-compliant styles */
=======
/* AI Reports Dashboard - HadadaHealth Brand Compliant Styles */
>>>>>>> 23978ae1

/* ========== COMPLETE CSS VARIABLES SETUP ========== */
:root {
  /* Brand Colors - Theme Independent Core */
  --color-primary: #2D6356;        /* Hadada Green - sole brand anchor */
  --color-secondary: #32517A;      /* Deep Blue - links, secondary CTAs */
  --color-destructive: #96364C;    /* Deep Rose - delete/cancel actions */
  
  /* Light mode colors */
  --color-text: #1F2937;           /* Primary text - dark gray */
  --color-muted: #6B7280;          /* Secondary text - medium gray */
  --color-border: #E5E7EB;         /* Borders and dividers */
  --color-surface: #F9FAFB;        /* Card and section backgrounds */
  --color-white: #FFFFFF;          /* Pure white backgrounds */
  
  /* Status colors for light mode */
  --color-success: #059669;        /* Success states, completed actions */
  --color-info: #0EA5E9;           /* Information, help text, notes */
  --color-warning: #F59E0B;        /* Warnings, cautions, pending states */
  --color-error: #DC3545;          /* Errors, validation failures */
  
  /* Spacing System - 4px grid foundation */
  --space-0: 0px;
  --space-1: 4px;    /* Micro spacing, tight elements */
  --space-2: 8px;    /* Small spacing, related elements */
  --space-3: 12px;   /* Compact spacing, form groups */
  --space-4: 16px;   /* Default spacing, comfortable separation */
  --space-5: 20px;   /* Medium spacing, section padding */
  --space-6: 24px;   /* Large spacing, component margins */
  --space-8: 32px;   /* Extra large spacing, card padding */
  --space-10: 40px;  /* Section spacing */
  --space-12: 48px;  /* Major section separation */
  --space-16: 64px;
  --space-20: 80px;
  
  /* Border radius - Single 8px system */
  --radius-sm: 4px;
  --radius-md: 8px;               /* Primary radius for all components */
  --radius-lg: 12px;
  --radius-full: 9999px;          /* Circular elements */
  
  /* Typography System */
  --font-ui: -apple-system, BlinkMacSystemFont, "Segoe UI", Roboto, "Helvetica Neue", Arial, sans-serif;
  --font-serif: Georgia, "Times New Roman", Times, serif; /* PDF/print only */
  
  /* Font sizes - rem-based scale */
  --text-xs: 0.75rem;             /* 12px */
  --text-sm: 0.875rem;            /* 14px */
  --text-base: 1rem;              /* 16px */
  --text-lg: 1.125rem;            /* 18px */
  --text-xl: 1.25rem;             /* 20px */
  --text-2xl: 1.5rem;             /* 24px */
  --text-3xl: 1.875rem;           /* 30px */
  --text-5xl: 3rem;               /* 48px */
  
  /* Font weights */
  --font-normal: 400;
  --font-medium: 500;
  --font-semibold: 600;
  --font-bold: 700;
  
  /* Line heights */
  --leading-tight: 1.25;          /* For headings */
  --leading-normal: 1.5;          /* For UI elements */
  --leading-relaxed: 1.625;       /* For body text readability */
  
  /* Shadow System */
  --shadow-card: 0 4px 12px rgba(0, 0, 0, 0.08);
  --shadow-modal: 0 8px 24px rgba(0, 0, 0, 0.12);
  --shadow-dropdown: 0 4px 16px rgba(0, 0, 0, 0.1);
  --shadow-button: 0 2px 4px rgba(45, 99, 86, 0.2);
  --shadow-focus: 0 0 0 3px rgba(45, 99, 86, 0.1);
  
  /* Animation and Transitions */
  --duration-fast: 0.15s;
  --duration-normal: 0.2s;
  --duration-slow: 0.3s;
  --ease-out: cubic-bezier(0, 0, 0.2, 1);
  --ease-in-out: cubic-bezier(0.4, 0, 0.2, 1);
  --transition-button: all var(--duration-normal) var(--ease-out);
  --transition-card: all var(--duration-slow) var(--ease-in-out);
  
  /* Focus states - WCAG 2.1 AA compliant */
  --focus-outline: 2px solid rgba(45, 99, 86, 0.6);
  --focus-offset: 2px;
  
  /* Component heights */
  --height-button: 44px;          /* Minimum touch target */
  --height-button-sm: 36px;
  --height-button-lg: 52px;
  --height-input: 48px;
}

/* Enhanced Dark mode theme variables */
[data-theme="dark"] {
<<<<<<< HEAD
  --color-primary: #3B7F71;
  --color-secondary: #4F6FBF;
  --color-destructive: #B8556B;
  --color-text: #F3F4F6;
  --color-muted: #9CA3AF;
  --color-border: #374151;
  --color-surface: #0F1419;
  --color-white: #1F2937;
>>>>>>> c9614a6 (feat: Enhance PWA functionality and improve UX)
=======
  --color-primary: #3B7F71;       /* Slightly brighter version for contrast */
  --color-secondary: #4F6FBF;     /* Brighter blue for dark mode */
  --color-destructive: #B8556B;   /* Muted version for dark theme */
  
  --color-text: #F3F4F6;          /* Light text on dark */
  --color-muted: #9CA3AF;         /* Muted text with sufficient contrast */
  --color-border: #374151;        /* Dark borders */
  --color-surface: #0F1419;       /* Very dark background */
  --color-white: #1F2937;         /* Dark card background */
  
  /* Dark mode status colors - more subdued */
>>>>>>> 23978ae1
  --color-success: #10B981;
  --color-info: #3B82F6;
  --color-warning: #F59E0B;
  --color-error: #EF4444;
<<<<<<< HEAD
<<<<<<< HEAD
  
  /* Dark mode shadows - more pronounced */
  --shadow-card: 0 4px 12px rgba(0, 0, 0, 0.3);
  --shadow-modal: 0 8px 24px rgba(0, 0, 0, 0.5);
  --shadow-dropdown: 0 4px 16px rgba(0, 0, 0, 0.4);
  --shadow-button: 0 2px 4px rgba(59, 127, 113, 0.3);
  --shadow-focus: 0 0 0 3px rgba(59, 127, 113, 0.2);
  
  /* Dark mode focus */
  --focus-outline: 2px solid rgba(59, 127, 113, 0.8);
=======
=======
  
  /* Dark mode shadows - more pronounced */
>>>>>>> 23978ae1
  --shadow-card: 0 4px 12px rgba(0, 0, 0, 0.3);
  --shadow-modal: 0 8px 24px rgba(0, 0, 0, 0.5);
  --shadow-dropdown: 0 4px 16px rgba(0, 0, 0, 0.4);
  --shadow-button: 0 2px 4px rgba(59, 127, 113, 0.3);
  --shadow-focus: 0 0 0 3px rgba(59, 127, 113, 0.2);
<<<<<<< HEAD
>>>>>>> c9614a6 (feat: Enhance PWA functionality and improve UX)
=======
  
  /* Dark mode focus */
  --focus-outline: 2px solid rgba(59, 127, 113, 0.8);
>>>>>>> 23978ae1
}

/* ========== BASE STYLES ========== */
body {
  background-color: var(--color-surface);
  font-family: var(--font-ui);
  color: var(--color-text);
  line-height: var(--leading-normal);
<<<<<<< HEAD
<<<<<<< HEAD
=======
>>>>>>> 23978ae1
  font-size: var(--text-base);
}

/* ========== CONTAINER SYSTEM ========== */
.container {
  max-width: 1200px; 
  margin: var(--space-10) auto; 
  padding: 0 var(--space-6);
}

@media (max-width: 768px) {
  .container {
    padding: 0 var(--space-4);
    margin: var(--space-6) auto;
  }
}

/* ========== TYPOGRAPHY SYSTEM ========== */
/* Following HadadaHealth brand hierarchy */

h1 { 
  font-size: var(--text-5xl);        /* 48px - Primary page headings */
  font-weight: var(--font-semibold); 
  letter-spacing: -0.025em;
  line-height: var(--leading-tight);
  margin: var(--space-8) 0 var(--space-4);
  color: var(--color-text);
  font-family: var(--font-ui);
}

h2 { 
  font-size: var(--text-3xl);        /* 30px - Section headings */
  font-weight: var(--font-semibold); 
  letter-spacing: -0.025em;
  line-height: var(--leading-tight);
  margin: var(--space-6) 0 var(--space-3);
  color: var(--color-text);
  font-family: var(--font-ui);
}

h3 { 
  font-size: var(--text-xl);         /* 20px - Subsection headings */
  font-weight: var(--font-medium); 
  letter-spacing: -0.025em;
  line-height: var(--leading-tight);
  margin: var(--space-5) 0 var(--space-3);
  color: var(--color-text);
  font-family: var(--font-ui);
}

h4 {
  font-size: var(--text-lg);         /* 18px - Component titles */
  font-weight: var(--font-medium);
  line-height: var(--leading-tight);
  margin: var(--space-4) 0 var(--space-2);
  color: var(--color-text);
  font-family: var(--font-ui);
}

/* Body text and paragraphs */
p {
  font-size: var(--text-base);       /* 16px */
  line-height: var(--leading-relaxed); /* 1.625 for readability */
  color: var(--color-text);
  margin: 0 0 var(--space-4) 0;
  font-family: var(--font-ui);
}

/* Utility classes */
.text-muted { 
  color: var(--color-muted); 
}
.text-primary { 
  color: var(--color-primary); 
}
.text-success { 
  color: var(--color-success); 
}
.text-warning { 
  color: var(--color-warning); 
}
.text-error { 
  color: var(--color-error); 
}

/* Mobile typography scaling */
@media (max-width: 768px) {
  h1 {
    font-size: var(--text-2xl);      /* 24px on mobile */
    margin: var(--space-6) 0 var(--space-4);
  }
  
  h2 {
    font-size: var(--text-xl);       /* 20px on mobile */
    margin: var(--space-5) 0 var(--space-3);
  }
  
  h3 {
    font-size: var(--text-lg);       /* 18px on mobile */
    margin: var(--space-4) 0 var(--space-2);
  }
}

@media (max-width: 480px) {
  h1 { font-size: var(--text-xl); }    /* 20px on small mobile */
  h2 { font-size: var(--text-lg); }    /* 18px on small mobile */
  h3 { font-size: var(--text-base); }  /* 16px on small mobile */
  body, p { font-size: 0.9rem; }       /* 14.4px on small mobile */
}

/* ========== ANIMATIONS - LOOK AND FEEL BRAND STANDARD ========== */
@keyframes fadeInUp {
  from {
    opacity: 0;
    transform: translateY(30px);
  }
  to {
    opacity: 1;
    transform: translateY(0);
  }
}

.animate-fade-up {
  opacity: 0;
  animation: fadeInUp 0.6s ease-out forwards;
}

.animate-delay-200 { animation-delay: 0.2s; }

/* ========== GRID SYSTEM - LOOK AND FEEL BRAND STANDARD ========== */
.grid{display:grid; gap:var(--space-8)}
.grid.cols-2{grid-template-columns:repeat(2,1fr)}
.grid.cols-3{grid-template-columns:repeat(3,1fr)}
.grid.cols-4{grid-template-columns:repeat(4,1fr)}
@media (max-width:900px){ .grid.cols-3, .grid.cols-4{grid-template-columns:repeat(2,1fr)} }
@media (max-width:640px){ .grid.cols-2, .grid.cols-3, .grid.cols-4{grid-template-columns:1fr} }

/* ========== CARD SYSTEM ========== */
/* Following HadadaHealth brand card specifications */

.card {
  background: var(--color-white);
  border: 1px solid var(--color-border);
  border-radius: var(--radius-md);          /* Single 8px radius system */
  box-shadow: var(--shadow-card);
  padding: var(--space-8);                  /* 32px padding */
  transition: var(--transition-card);       /* Smooth transitions */
  display: flex;
  flex-direction: column;
}

.card:hover {
  transform: translateY(-4px) scale(1.02);  /* Enhanced hover effect */
  box-shadow: 0 8px 24px rgba(0, 0, 0, 0.15);
}

[data-theme="dark"] .card:hover {
  box-shadow: 0 8px 24px rgba(0, 0, 0, 0.4);
}

/* Interactive cards for navigation */
.card-interactive {
  cursor: pointer;
  transition: var(--transition-card);
  border-left: 4px solid transparent;
}

.card-interactive:hover {
  border-left-color: var(--color-primary);
  background: rgba(45, 99, 86, 0.02);
  transform: translateX(4px);
}

[data-theme="dark"] .card-interactive:hover {
  background: rgba(59, 127, 113, 0.1);
}

.card-interactive:focus {
  outline: var(--focus-outline);
  outline-offset: var(--focus-offset);
}

/* Card grid layouts */
.card-grid {
  display: grid;
  grid-template-columns: repeat(auto-fill, minmax(320px, 1fr));
  gap: var(--space-6);
  margin: var(--space-6) 0;
}

@media (max-width: 768px) {
  .card-grid {
    grid-template-columns: 1fr;
    gap: var(--space-4);
    padding: 0 var(--space-4);
  }
}

/* ========== SECTIONS - LOOK AND FEEL BRAND STANDARD ========== */
.mt-8 { margin-top: var(--space-8); }

/* ========== PAGE HEADER WITH STATS ========== */
.page-header-section {
  display: flex;
  justify-content: space-between;
  align-items: flex-start;
  margin-bottom: var(--space-8);
  gap: var(--space-6);
}

.header-content {
  flex: 1;
}

.stats-card-container {
  flex-shrink: 0;
}

.stats-summary {
  min-width: 200px;
  padding: var(--space-4) var(--space-6);
}

.stats-row {
  display: flex;
  align-items: center;
  gap: var(--space-4);
}

.stat-item {
  text-align: center;
  flex: 1;
}

.stat-number {
  font-size: var(--text-2xl);
  font-weight: var(--weight-bold);
  color: var(--color-primary);
  margin-bottom: var(--space-1);
  line-height: var(--leading-tight);
}

.stat-label {
  color: var(--color-muted);
  font-size: var(--text-sm);
  font-weight: var(--weight-medium);
  margin: 0;
}

.stat-divider {
  width: 1px;
  height: 40px;
  background: var(--color-border);
}

/* Mobile responsive - stack stats below header */
@media (max-width: 768px) {
  .page-header-section {
    flex-direction: column;
    align-items: stretch;
    gap: var(--space-4);
  }
  
  .stats-card-container {
    align-self: center;
  }
  
  .stats-summary {
    min-width: auto;
    max-width: 300px;
  }
<<<<<<< HEAD
=======
>>>>>>> c9614a6 (feat: Enhance PWA functionality and improve UX)
=======
>>>>>>> 23978ae1
}

/* ========== PAGE HEADER ========== */
.page-header {
  background: linear-gradient(135deg, var(--color-primary) 0%, rgba(45, 99, 86, 0.85) 100%);
  color: var(--color-white);
  padding: var(--space-16) 0;
  margin-bottom: var(--space-16);
  box-shadow: var(--shadow-card);
}

.page-header h1 {
  font-size: var(--text-3xl);
  font-weight: var(--weight-semibold);
  margin: 0;
  line-height: var(--leading-tight);
}

.page-header p {
  margin: var(--space-2) 0 0 0;
  opacity: 0.9;
  font-size: var(--text-lg);
}

/* Breadcrumb styling */
.breadcrumb {
  background: transparent;
  padding: 0;
  margin-bottom: var(--space-4);
}

.breadcrumb-item a {
  color: rgba(255, 255, 255, 0.8);
  text-decoration: none;
  transition: var(--transition-normal);
}

.breadcrumb-item a:hover {
  color: var(--color-white);
  text-decoration: underline;
}

.breadcrumb-item.active {
  color: var(--color-white);
}

/* ========== BACK BUTTON ========== */
.back-button {
  position: fixed;
  top: var(--space-5);
  left: var(--space-5);
  z-index: 1000;
  background: var(--color-primary);
  color: var(--color-white);
  border: none;
  border-radius: var(--space-12);
  padding: var(--space-3) var(--space-5);
  font-size: var(--text-sm);
  font-weight: var(--weight-semibold);
  font-family: var(--font-ui);
  box-shadow: var(--shadow-button);
  transition: var(--transition-normal);
  cursor: pointer;
}

.back-button:hover {
  background: rgba(45, 99, 86, 0.9);
  transform: translateY(-1px);
  box-shadow: 0 6px 20px rgba(45, 99, 86, 0.3);
}

/* ========== STATISTICS CARDS ========== */
.stats-cards {
  margin-bottom: var(--space-16);
}

.stat-card {
  background: var(--color-white);
  border-radius: var(--radius-lg);
  padding: var(--space-6);
  text-align: center;
  box-shadow: var(--shadow-card);
  border-left: 4px solid var(--color-primary);
  transition: var(--transition-normal);
  border: 1px solid var(--color-border);
}

.stat-card:hover {
  transform: translateY(-2px);
  box-shadow: var(--shadow-modal);
}

.stat-number {
  font-size: var(--text-3xl);
  font-weight: var(--weight-bold);
  color: var(--color-primary);
  margin-bottom: var(--space-2);
  line-height: var(--leading-tight);
}

.stat-label {
  color: var(--color-muted);
  font-size: var(--text-sm);
  font-weight: var(--weight-medium);
  margin: 0;
}

/* ========== QUICK ACTIONS SECTION ========== */
.quick-actions {
  background: var(--color-white);
  border-radius: var(--radius-lg);
  padding: var(--space-16);
  box-shadow: var(--shadow-card);
  margin-bottom: var(--space-16);
  border: 1px solid var(--color-border);
}

.quick-actions h2 {
  font-size: var(--text-xl);
  font-weight: var(--weight-semibold);
  color: var(--color-text);
  margin-bottom: var(--space-4);
}

.action-card {
  border: 2px solid var(--color-border);
  border-radius: var(--radius-lg);
  padding: var(--space-6);
  text-align: center;
  transition: var(--transition-normal);
  cursor: pointer;
  height: 100%;
  background: var(--color-white);
}

.action-card:hover {
  border-color: var(--color-primary);
  box-shadow: var(--shadow-card);
  transform: translateY(-2px);
}

.action-card i {
  font-size: var(--text-5xl);
  margin-bottom: var(--space-4);
  color: var(--color-primary);
}

.action-card.warning i {
  color: var(--color-warning);
}

.action-card h3 {
  font-size: var(--text-lg);
  margin-bottom: var(--space-2);
  font-weight: var(--weight-semibold);
  color: var(--color-primary);
}

.action-card.warning h3 {
  color: var(--color-warning);
}

.action-card p {
  color: var(--color-muted);
  margin: 0;
  font-size: var(--text-sm);
  line-height: var(--leading-relaxed);
}

/* ========== REPORTS DASHBOARD ========== */
.reports-dashboard {
  background: var(--color-white);
  border-radius: var(--radius-lg);
  padding: var(--space-16);
  box-shadow: var(--shadow-card);
  margin-bottom: var(--space-16);
  border: 1px solid var(--color-border);
}

.reports-dashboard h2 {
  font-size: var(--text-xl);
  font-weight: var(--weight-semibold);
  color: var(--color-text);
  margin: 0;
}

/* Search and filter controls */
.search-controls {
  display: flex;
  justify-content: space-between;
  align-items: center;
  margin-bottom: var(--space-4);
  gap: var(--space-4);
}

<<<<<<< HEAD
<<<<<<< HEAD
=======
>>>>>>> 23978ae1
/* ========== TAB NAVIGATION SYSTEM ========== */
/* Following HadadaHealth brand navigation specifications */

.nav-tabs {
  border-bottom: 1px solid var(--color-border);
  margin-bottom: var(--space-6);
}

.nav-tabs .nav-item {
  margin-bottom: -1px;
}

.nav-tabs .nav-link {
  color: var(--color-muted);
  font-weight: var(--font-medium);        /* 500 weight for nav elements */
  font-family: var(--font-ui);
  font-size: var(--text-base);            /* 16px for good readability */
  border: none;
  border-bottom: 3px solid transparent;   /* Thicker bottom border for emphasis */
  padding: var(--space-4) var(--space-6); /* Comfortable padding */
  transition: var(--transition-button);
  background: transparent;
  min-height: var(--height-button);       /* Touch-friendly height */
  display: flex;
  align-items: center;
  justify-content: center;
  position: relative;
}

.nav-tabs .nav-link.active {
  color: var(--color-primary);            /* Primary brand color */
  border-bottom-color: var(--color-primary);
  background: none;
  font-weight: var(--font-semibold);      /* Bolder weight for active state */
}

.nav-tabs .nav-link:hover:not(.active) {
  color: var(--color-text);               /* Darker color on hover */
  border-bottom-color: rgba(45, 99, 86, 0.3); /* Subtle primary color hint */
  background: rgba(45, 99, 86, 0.05);     /* Very subtle background */
}

.nav-tabs .nav-link:focus-visible {
  outline: var(--focus-outline);
  outline-offset: var(--focus-offset);
}

/* Mobile navigation adjustments */
@media (max-width: 768px) {
  .nav-tabs {
    overflow-x: auto;
    -webkit-overflow-scrolling: touch;
    white-space: nowrap;
    scrollbar-width: none;
    -ms-overflow-style: none;
  }
  
  .nav-tabs::-webkit-scrollbar {
    display: none;
  }
  
  .nav-tabs .nav-link {
    padding: var(--space-3) var(--space-5);
    font-size: var(--text-sm);           /* Smaller font on mobile */
    white-space: nowrap;
    flex-shrink: 0;
  }
}

/* ========== REPORT CARDS ========== */
/* Healthcare-specific report card styling following brand specifications */

.report-card {
  background: var(--color-white);
  border: 1px solid var(--color-border);
  border-radius: var(--radius-md);           /* Single 8px radius system */
  padding: 0;                                /* Remove padding, add to sub-elements */
  margin-bottom: var(--space-4);             /* 16px bottom margin */
  transition: var(--transition-card);
  position: relative;
  border-left: 4px solid transparent;       /* Subtle left indicator */
  box-shadow: var(--shadow-card);
  overflow: hidden;                         /* Prevent content overflow */
}

/* Legacy support - maintain both classes for compatibility */
.report-item {
  background: var(--color-white);
  border: 1px solid var(--color-border);
  border-radius: var(--radius-md);           /* Single 8px radius system */
  padding: var(--space-6);                   /* 24px padding */
  margin-bottom: var(--space-4);             /* 16px bottom margin */
  transition: var(--transition-card);
  position: relative;
  border-left: 4px solid transparent;       /* Subtle left indicator */
  box-shadow: var(--shadow-card);
}

/* Report card and legacy report item hover effects */
.report-card:hover,
.report-item:hover {
  border-left-color: var(--color-primary);
  background: rgba(45, 99, 86, 0.02);
  transform: translateX(4px);               /* Consistent with brand card pattern */
  box-shadow: 0 8px 20px rgba(0, 0, 0, 0.12);
<<<<<<< HEAD
}

[data-theme="dark"] .report-card:hover,
[data-theme="dark"] .report-item:hover {
  background: rgba(59, 127, 113, 0.1);
}

/* ========== REPORT CARD STRUCTURE ========== */
/* New responsive report card layout */

.report-card-header {
  display: flex;
  justify-content: space-between;
  align-items: flex-start;
  padding: var(--space-6);                  /* 24px padding */
  gap: var(--space-4);                      /* 16px gap between content areas */
}

.report-info {
  flex: 1;
  min-width: 0;                             /* Allow text truncation */
}

.report-status-container {
  flex-shrink: 0;                           /* Prevent status badge from shrinking */
  display: flex;
  align-items: flex-start;
}

.report-description {
  color: var(--color-muted);
  font-size: var(--text-sm);               /* 14px */
  margin: var(--space-2) 0 var(--space-4) 0; /* 8px top, 16px bottom */
  line-height: var(--leading-relaxed);
}

.report-meta {
  display: flex;
  flex-wrap: wrap;
  gap: var(--space-4);                     /* 16px gaps between items */
  margin-bottom: var(--space-3);           /* 12px bottom margin */
=======
}

[data-theme="dark"] .report-card:hover,
[data-theme="dark"] .report-item:hover {
  background: rgba(59, 127, 113, 0.1);
}

/* ========== REPORT CARD STRUCTURE ========== */
/* New responsive report card layout */

.report-card-header {
  display: flex;
  justify-content: space-between;
  align-items: flex-start;
  padding: var(--space-6);                  /* 24px padding */
  gap: var(--space-4);                      /* 16px gap between content areas */
}

.report-info {
  flex: 1;
  min-width: 0;                             /* Allow text truncation */
}

.report-status-container {
  flex-shrink: 0;                           /* Prevent status badge from shrinking */
  display: flex;
  align-items: flex-start;
}

.report-description {
  color: var(--color-muted);
  font-size: var(--text-sm);               /* 14px */
  margin: var(--space-2) 0 var(--space-4) 0; /* 8px top, 16px bottom */
  line-height: var(--leading-relaxed);
}

.report-meta {
  display: flex;
  flex-wrap: wrap;
  gap: var(--space-4);                     /* 16px gaps between items */
  margin-bottom: var(--space-3);           /* 12px bottom margin */
}

.meta-item {
  display: flex;
  align-items: center;
  gap: var(--space-2);                     /* 8px gap between icon and text */
  color: var(--color-muted);
  font-size: var(--text-sm);               /* 14px for metadata */
  line-height: 1.4;
}

.meta-item i {
  width: 16px;
  font-size: 16px;
  flex-shrink: 0;
  color: var(--color-primary);
}

/* ========== COMPLETION SECTION ========== */
/* Completion status styling within report cards */

.completion-section {
  padding: 0 var(--space-6) var(--space-4);  /* Side padding matches header, bottom padding */
  border-top: 1px solid var(--color-border);
  background: var(--color-surface);
  margin: 0;
}

.completion-section:empty {
  display: none;                             /* Hide when no completion content */
}

.completion-status {
  padding: var(--space-3) 0;               /* 12px vertical padding */
}

.completion-progress {
  margin-bottom: var(--space-3);           /* 12px bottom margin */
}

.completion-actions {
  display: flex;
  justify-content: flex-start;
  gap: var(--space-2);                     /* 8px gap between completion buttons */
}

/* ========== REPORT ACTIONS ========== */
/* Responsive button layout following brand button specifications */

.report-actions {
  display: flex;
  flex-direction: row;
  flex-wrap: wrap;
  gap: var(--space-2);                     /* 8px gap between all buttons */
  padding: var(--space-4) var(--space-6); /* 16px vertical, 24px horizontal */
  background: var(--color-surface);
  border-top: 1px solid var(--color-border);
  align-items: center;
  justify-content: flex-start;
}

.primary-actions,
.secondary-actions {
  display: flex;
  gap: var(--space-2);                     /* 8px gap between buttons */
  flex-wrap: nowrap;
  justify-content: flex-start;
}

.primary-actions {
  order: 1;                                /* Primary actions first */
}

.secondary-actions {
  order: 2;                                /* Secondary actions second */
}

/* ========== RESPONSIVE BUTTON ENHANCEMENTS ========== */
/* Enhanced button styling for report actions */

.report-actions .btn {
  display: inline-flex;
  align-items: center;
  gap: var(--space-2);                     /* 8px gap between icon and text */
  min-width: 0;                            /* Allow buttons to shrink if needed */
  flex-shrink: 0;                          /* Prevent buttons from being too small */
  padding: 10px 16px;                      /* Adjust padding for better mobile touch */
  font-size: var(--text-sm);               /* 14px for report actions */
  font-weight: var(--font-medium);         /* 500 weight following brand */
  border-radius: var(--radius-md);         /* 8px radius following brand */
  transition: var(--transition-button);    /* Brand transition timing */
  position: relative;
}

.report-actions .btn:hover {
  transform: translateY(-1px);             /* Consistent with brand hover effect */
}

.report-actions .btn i {
  font-size: 16px;                         /* Icon size */
  flex-shrink: 0;
}

.btn-text {
  white-space: nowrap;                     /* Prevent text wrapping */
}

/* ========== MOBILE RESPONSIVE DESIGN ========== */
/* Mobile-first responsive design following brand breakpoints */

@media (max-width: 768px) {
  .report-card-header {
    flex-direction: column;                 /* Stack header content vertically */
    gap: var(--space-3);                   /* 12px gap on mobile */
    padding: var(--space-4);               /* 16px padding on mobile */
  }
  
  .report-status-container {
    align-self: flex-start;                /* Align status to start */
  }
  
  .report-meta {
    flex-direction: column;                /* Stack metadata vertically */
    gap: var(--space-2);                  /* 8px gaps on mobile */
  }
  
  .completion-section {
    padding: var(--space-3) var(--space-4); /* Adjust padding for mobile */
  }
  
  .report-actions {
    padding: var(--space-3) var(--space-4); /* Reduce padding on mobile */
    gap: var(--space-2);                   /* Smaller gaps on mobile */
  }
  
  .primary-actions,
  .secondary-actions {
    width: 100%;
    justify-content: space-between;        /* Distribute buttons evenly */
  }
  
  .report-actions .btn {
    flex: 1;                               /* Make buttons equal width */
    justify-content: center;               /* Center button content */
    min-width: 0;                          /* Allow shrinking */
    padding: 12px 8px;                     /* Adjust padding for mobile */
    font-size: 13px;                       /* Slightly smaller text on mobile */
  }
  
  /* Hide button text on very small screens, show icon only */
  @media (max-width: 480px) {
    .btn-text {
      display: none;
    }
    
    .report-actions .btn {
      min-width: 44px;                     /* Minimum touch target */
      padding: 12px;                       /* Equal padding for icon-only buttons */
      justify-content: center;
    }
    
    .report-actions .btn i {
      margin: 0;                           /* Remove margin for icon-only buttons */
    }
  }
}

/* Report titles following typography hierarchy for both new and legacy cards */
.report-card h4,
.report-item h4 {
  font-size: var(--text-lg);               /* 18px - Component titles */
  font-weight: var(--font-medium);         /* 500 weight */
  line-height: var(--leading-tight);       /* 1.25 line height */
  margin: 0 0 var(--space-2) 0;           /* Only bottom margin */
  color: var(--color-text);
  font-family: var(--font-ui);
}

/* Legacy report metadata styling for backward compatibility */
.report-item .report-meta {
  color: var(--color-muted);
  font-size: var(--text-sm);               /* 14px for metadata */
  margin-bottom: var(--space-4);           /* 16px bottom margin */
  display: flex;
  flex-wrap: wrap;
  gap: var(--space-4);                     /* 16px gaps between items */
}

.report-item .report-meta span {
  display: flex;
  align-items: center;
  gap: var(--space-2);                     /* 8px gap between icon and text */
}

.report-item .report-meta i {
  width: 16px;
  font-size: 16px;
  flex-shrink: 0;
}

/* Enhanced status badges following brand color system */
.report-status {
  display: inline-flex;
  align-items: center;
  padding: 4px 12px;                       /* Consistent padding */
  border-radius: var(--radius-full);       /* Pill shape */
  font-size: 12px;                         /* Smaller text for badges */
  font-weight: var(--font-semibold);       /* Bolder weight for emphasis */
  text-transform: uppercase;
  letter-spacing: 0.5px;                   /* Letter spacing for caps */
  margin-bottom: var(--space-4);
  border: 1px solid transparent;
}

.status-pending {
  background-color: rgba(245, 158, 11, 0.1);
  color: var(--color-warning);
  border-color: rgba(245, 158, 11, 0.2);
}

.status-in-progress {
  background-color: rgba(14, 165, 233, 0.1);
  color: var(--color-info);
  border-color: rgba(14, 165, 233, 0.2);
>>>>>>> 23978ae1
}

.meta-item {
  display: flex;
  align-items: center;
  gap: var(--space-2);                     /* 8px gap between icon and text */
  color: var(--color-muted);
  font-size: var(--text-sm);               /* 14px for metadata */
  line-height: 1.4;
}

.meta-item i {
  width: 16px;
  font-size: 16px;
  flex-shrink: 0;
  color: var(--color-primary);
}

/* ========== COMPLETION SECTION ========== */
/* Completion status styling within report cards */

.completion-section {
  padding: 0 var(--space-6) var(--space-4);  /* Side padding matches header, bottom padding */
  border-top: 1px solid var(--color-border);
  background: var(--color-surface);
  margin: 0;
}

.completion-section:empty {
  display: none;                             /* Hide when no completion content */
}

.completion-status {
  padding: var(--space-3) 0;               /* 12px vertical padding */
}

.completion-progress {
  margin-bottom: var(--space-3);           /* 12px bottom margin */
}

.completion-actions {
  display: flex;
  justify-content: flex-start;
  gap: var(--space-2);                     /* 8px gap between completion buttons */
}

/* ========== REPORT ACTIONS ========== */
/* Responsive button layout following brand button specifications */

.report-actions {
  display: flex;
  flex-direction: row;
  flex-wrap: wrap;
  gap: var(--space-2);                     /* 8px gap between all buttons */
  padding: var(--space-4) var(--space-6); /* 16px vertical, 24px horizontal */
  background: var(--color-surface);
  border-top: 1px solid var(--color-border);
  align-items: center;
  justify-content: flex-start;
}

.primary-actions,
.secondary-actions {
  display: flex;
  gap: var(--space-2);                     /* 8px gap between buttons */
  flex-wrap: nowrap;
  justify-content: flex-start;
}

.primary-actions {
  order: 1;                                /* Primary actions first */
}

.secondary-actions {
  order: 2;                                /* Secondary actions second */
}

/* ========== RESPONSIVE BUTTON ENHANCEMENTS ========== */
/* Enhanced button styling for report actions */

.report-actions .btn {
  display: inline-flex;
  align-items: center;
  gap: var(--space-2);                     /* 8px gap between icon and text */
  min-width: 0;                            /* Allow buttons to shrink if needed */
  flex-shrink: 0;                          /* Prevent buttons from being too small */
  padding: 10px 16px;                      /* Adjust padding for better mobile touch */
  font-size: var(--text-sm);               /* 14px for report actions */
  font-weight: var(--font-medium);         /* 500 weight following brand */
  border-radius: var(--radius-md);         /* 8px radius following brand */
  transition: var(--transition-button);    /* Brand transition timing */
  position: relative;
}

.report-actions .btn:hover {
  transform: translateY(-1px);             /* Consistent with brand hover effect */
}

.report-actions .btn i {
  font-size: 16px;                         /* Icon size */
  flex-shrink: 0;
}

.btn-text {
  white-space: nowrap;                     /* Prevent text wrapping */
}

/* ========== MOBILE RESPONSIVE DESIGN ========== */
/* Mobile-first responsive design following brand breakpoints */

@media (max-width: 768px) {
  .report-card-header {
    flex-direction: column;                 /* Stack header content vertically */
    gap: var(--space-3);                   /* 12px gap on mobile */
    padding: var(--space-4);               /* 16px padding on mobile */
  }
  
  .report-status-container {
    align-self: flex-start;                /* Align status to start */
  }
  
  .report-meta {
    flex-direction: column;                /* Stack metadata vertically */
    gap: var(--space-2);                  /* 8px gaps on mobile */
  }
  
  .completion-section {
    padding: var(--space-3) var(--space-4); /* Adjust padding for mobile */
  }
  
  .report-actions {
    padding: var(--space-3) var(--space-4); /* Reduce padding on mobile */
    gap: var(--space-2);                   /* Smaller gaps on mobile */
  }
  
  .primary-actions,
  .secondary-actions {
    width: 100%;
    justify-content: space-between;        /* Distribute buttons evenly */
  }
  
  .report-actions .btn {
    flex: 1;                               /* Make buttons equal width */
    justify-content: center;               /* Center button content */
    min-width: 0;                          /* Allow shrinking */
    padding: 12px 8px;                     /* Adjust padding for mobile */
    font-size: 13px;                       /* Slightly smaller text on mobile */
  }
  
  /* Hide button text on very small screens, show icon only */
  @media (max-width: 480px) {
    .btn-text {
      display: none;
    }
    
    .report-actions .btn {
      min-width: 44px;                     /* Minimum touch target */
      padding: 12px;                       /* Equal padding for icon-only buttons */
      justify-content: center;
    }
    
    .report-actions .btn i {
      margin: 0;                           /* Remove margin for icon-only buttons */
    }
  }
}

/* Report titles following typography hierarchy for both new and legacy cards */
.report-card h4,
.report-item h4 {
  font-size: var(--text-lg);               /* 18px - Component titles */
  font-weight: var(--font-medium);         /* 500 weight */
  line-height: var(--leading-tight);       /* 1.25 line height */
  margin: 0 0 var(--space-2) 0;           /* Only bottom margin */
  color: var(--color-text);
  font-family: var(--font-ui);
}

/* Legacy report metadata styling for backward compatibility */
.report-item .report-meta {
  color: var(--color-muted);
  font-size: var(--text-sm);               /* 14px for metadata */
  margin-bottom: var(--space-4);           /* 16px bottom margin */
  display: flex;
  flex-wrap: wrap;
  gap: var(--space-4);                     /* 16px gaps between items */
}

.report-item .report-meta span {
  display: flex;
  align-items: center;
  gap: var(--space-2);                     /* 8px gap between icon and text */
}

.report-item .report-meta i {
  width: 16px;
  font-size: 16px;
  flex-shrink: 0;
}

/* Enhanced status badges following brand color system */
.report-status {
  display: inline-flex;
  align-items: center;
  padding: 4px 12px;                       /* Consistent padding */
  border-radius: var(--radius-full);       /* Pill shape */
  font-size: 12px;                         /* Smaller text for badges */
  font-weight: var(--font-semibold);       /* Bolder weight for emphasis */
  text-transform: uppercase;
  letter-spacing: 0.5px;                   /* Letter spacing for caps */
  margin-bottom: var(--space-4);
  border: 1px solid transparent;
=======
/* Tab navigation */
.nav-tabs .nav-link {
  color: var(--color-muted);
  font-weight: var(--weight-medium);
  font-family: var(--font-ui);
  border: none;
  border-bottom: 2px solid transparent;
  padding: var(--space-4) var(--space-6);
  transition: var(--transition-normal);
}

.nav-tabs .nav-link.active {
  color: var(--color-primary);
  border-bottom-color: var(--color-primary);
  background: none;
}

.nav-tabs .nav-link:hover {
  color: var(--color-primary);
  border-color: transparent;
}

/* ========== REPORT ITEMS ========== */
.report-item {
  border: 1px solid var(--color-border);
  border-radius: var(--radius-md);
  padding: var(--space-6);
  margin-bottom: var(--space-4);
  transition: var(--transition-normal);
  position: relative;
  background: var(--color-white);
  border-left: 4px solid transparent;
}

.report-item:hover {
  border-left-color: var(--color-primary);
  box-shadow: var(--shadow-card);
  transform: translateX(2px);
}

.report-item h4 {
  font-size: var(--text-lg);
  margin-bottom: var(--space-2);
  font-weight: var(--weight-semibold);
  color: var(--color-text);
  line-height: var(--leading-tight);
}

.report-meta {
  color: var(--color-muted);
  font-size: var(--text-sm);
  margin-bottom: var(--space-4);
  display: flex;
  flex-wrap: wrap;
  gap: var(--space-4);
}

.report-meta i {
  width: 16px;
  margin-right: var(--space-2);
  flex-shrink: 0;
}

/* Status badges */
.report-status {
  display: inline-block;
  padding: var(--space-1) var(--space-3);
  border-radius: var(--space-5);
  font-size: var(--text-xs);
  font-weight: var(--weight-medium);
  margin-bottom: var(--space-4);
  text-transform: capitalize;
>>>>>>> c9614a6 (feat: Enhance PWA functionality and improve UX)
}

.status-pending {
  background-color: rgba(245, 158, 11, 0.1);
  color: var(--color-warning);
<<<<<<< HEAD
  border-color: rgba(245, 158, 11, 0.2);
=======
  border: 1px solid rgba(245, 158, 11, 0.2);
>>>>>>> c9614a6 (feat: Enhance PWA functionality and improve UX)
}

.status-in-progress {
  background-color: rgba(14, 165, 233, 0.1);
  color: var(--color-info);
<<<<<<< HEAD
  border-color: rgba(14, 165, 233, 0.2);
=======
  border: 1px solid rgba(14, 165, 233, 0.2);
>>>>>>> c9614a6 (feat: Enhance PWA functionality and improve UX)
}

.status-completed {
  background-color: rgba(5, 150, 105, 0.1);
  color: var(--color-success);
<<<<<<< HEAD
<<<<<<< HEAD
  border-color: rgba(5, 150, 105, 0.2);
=======
  border: 1px solid rgba(5, 150, 105, 0.2);
>>>>>>> c9614a6 (feat: Enhance PWA functionality and improve UX)
=======
  border-color: rgba(5, 150, 105, 0.2);
>>>>>>> 23978ae1
}

.status-overdue {
  background-color: rgba(220, 53, 69, 0.1);
  color: var(--color-error);
<<<<<<< HEAD
<<<<<<< HEAD
  border-color: rgba(220, 53, 69, 0.2);
}

/* Report action buttons */
.report-actions {
  display: flex;
  gap: var(--space-2);                     /* 8px gaps between buttons */
  flex-wrap: wrap;
  align-items: center;
  margin-top: var(--space-4);              /* Push actions to bottom */
}

/* Legacy mobile report optimizations for backward compatibility */
@media (max-width: 768px) {
  .report-item {
    padding: var(--space-4);               /* Reduced padding on mobile */
    margin-bottom: var(--space-3);
  }
  
  .report-item .report-meta {
    flex-direction: column;
    gap: var(--space-2);
  }
  
  .report-item .report-actions {
    justify-content: center;
    width: 100%;
  }
  
  .report-item .report-actions .btn {
    flex: 1;
    min-width: 0;
  }
}

/* ========== HADADA HEALTH BUTTON SYSTEM ========== */
/* Implementing official HadadaHealth button hierarchy from buttons.md */

.btn {
  /* Base button styling */
  padding: 14px 24px;                    /* Standard button padding */
  border-radius: var(--radius-md);       /* Single 8px radius system */
  font-size: 15px;                       /* Button font size */
  font-weight: var(--font-medium);       /* 500 weight for buttons */
  font-family: var(--font-ui);
  cursor: pointer;
  transition: var(--transition-button);
  display: inline-flex;
  align-items: center;
  justify-content: center;
  gap: var(--space-2);                   /* 8px gap for icon + text */
  border: none;
  text-decoration: none;
  line-height: 1;
  min-height: var(--height-button);      /* 44px minimum touch target */
  position: relative;
  overflow: hidden;
}

/* Primary Button - Main actions and primary CTAs */
.btn-primary {
  background: var(--color-primary);      /* Hadada Green */
  color: var(--color-white);
  box-shadow: var(--shadow-button);      /* Brand-specific shadow */
}

.btn-primary:hover:not(:disabled) {
  transform: translateY(-1px);
  box-shadow: 0 4px 12px rgba(45, 99, 86, 0.25);
}

.btn-primary:active {
  transform: translateY(1px);
}

/* Secondary Button - Alternative actions */
=======
  border: 1px solid rgba(220, 53, 69, 0.2);
=======
  border-color: rgba(220, 53, 69, 0.2);
>>>>>>> 23978ae1
}

/* Report action buttons */
.report-actions {
  display: flex;
  gap: var(--space-2);                     /* 8px gaps between buttons */
  flex-wrap: wrap;
  align-items: center;
  margin-top: var(--space-4);              /* Push actions to bottom */
}

/* Legacy mobile report optimizations for backward compatibility */
@media (max-width: 768px) {
  .report-item {
    padding: var(--space-4);               /* Reduced padding on mobile */
    margin-bottom: var(--space-3);
  }
  
  .report-item .report-meta {
    flex-direction: column;
    gap: var(--space-2);
  }
  
  .report-item .report-actions {
    justify-content: center;
    width: 100%;
  }
  
  .report-item .report-actions .btn {
    flex: 1;
    min-width: 0;
  }
}

/* ========== HADADA HEALTH BUTTON SYSTEM ========== */
/* Implementing official HadadaHealth button hierarchy from buttons.md */

.btn {
  /* Base button styling */
  padding: 14px 24px;                    /* Standard button padding */
  border-radius: var(--radius-md);       /* Single 8px radius system */
  font-size: 15px;                       /* Button font size */
  font-weight: var(--font-medium);       /* 500 weight for buttons */
  font-family: var(--font-ui);
  cursor: pointer;
  transition: var(--transition-button);
  display: inline-flex;
  align-items: center;
  justify-content: center;
  gap: var(--space-2);                   /* 8px gap for icon + text */
  border: none;
  text-decoration: none;
  line-height: 1;
  min-height: var(--height-button);      /* 44px minimum touch target */
  position: relative;
  overflow: hidden;
}

/* Primary Button - Main actions and primary CTAs */
.btn-primary {
  background: var(--color-primary);      /* Hadada Green */
  color: var(--color-white);
  box-shadow: var(--shadow-button);      /* Brand-specific shadow */
}

.btn-primary:hover:not(:disabled) {
  transform: translateY(-1px);
  box-shadow: 0 4px 12px rgba(45, 99, 86, 0.25);
}

.btn-primary:active {
  transform: translateY(1px);
}

<<<<<<< HEAD
>>>>>>> c9614a6 (feat: Enhance PWA functionality and improve UX)
=======
/* Secondary Button - Alternative actions */
>>>>>>> 23978ae1
.btn-secondary {
  background: var(--color-white);
  color: var(--color-primary);
  border: 1px solid var(--color-primary);
}

.btn-secondary:hover:not(:disabled) {
  background: var(--color-primary);
  color: var(--color-white);
<<<<<<< HEAD
<<<<<<< HEAD
  transform: translateY(-1px);
}

/* Tertiary Button - Text-based buttons for minimal actions */
.btn-tertiary {
  background: transparent;
  color: var(--color-secondary);
  border: none;
  padding: 14px 16px;
  text-decoration: underline;
  text-underline-offset: 2px;
  min-height: 48px;
}

.btn-tertiary:hover {
  color: var(--color-primary);
  text-decoration: none;
}

/* Destructive Button - Delete, remove, cancel operations */
.btn-destructive,
.btn-outline-danger {
  background: var(--color-destructive);  /* Deep Rose */
  color: var(--color-white);
  border: none;
  box-shadow: 0 2px 4px rgba(150, 54, 76, 0.2);
}

=======
  transform: translateY(-1px);
}

/* Tertiary Button - Text-based buttons for minimal actions */
.btn-tertiary {
  background: transparent;
  color: var(--color-secondary);
  border: none;
  padding: 14px 16px;
  text-decoration: underline;
  text-underline-offset: 2px;
  min-height: 48px;
}

.btn-tertiary:hover {
  color: var(--color-primary);
  text-decoration: none;
}

/* Destructive Button - Delete, remove, cancel operations */
.btn-destructive,
.btn-outline-danger {
  background: var(--color-destructive);  /* Deep Rose */
  color: var(--color-white);
  border: none;
  box-shadow: 0 2px 4px rgba(150, 54, 76, 0.2);
}

>>>>>>> 23978ae1
.btn-destructive:hover:not(:disabled),
.btn-outline-danger:hover:not(:disabled) {
  transform: translateY(-1px);
  box-shadow: 0 4px 12px rgba(150, 54, 76, 0.25);
}

/* Outline button variants */
<<<<<<< HEAD
=======
}

>>>>>>> c9614a6 (feat: Enhance PWA functionality and improve UX)
=======
>>>>>>> 23978ae1
.btn-outline-secondary {
  background: transparent;
  color: var(--color-muted);
  border: 1px solid var(--color-border);
}

<<<<<<< HEAD
<<<<<<< HEAD
.btn-outline-secondary:hover:not(:disabled) {
  background: var(--color-surface);
  border-color: var(--color-muted);
  color: var(--color-text);
=======
.btn-outline-secondary:hover {
  background: var(--color-surface);
  border-color: var(--color-muted);
>>>>>>> c9614a6 (feat: Enhance PWA functionality and improve UX)
=======
.btn-outline-secondary:hover:not(:disabled) {
  background: var(--color-surface);
  border-color: var(--color-muted);
  color: var(--color-text);
>>>>>>> 23978ae1
}

.btn-outline-primary {
  background: transparent;
  color: var(--color-primary);
  border: 1px solid var(--color-primary);
}

<<<<<<< HEAD
<<<<<<< HEAD
.btn-outline-primary:hover:not(:disabled) {
  background: var(--color-primary);
  color: var(--color-white);
  transform: translateY(-1px);
=======
.btn-outline-primary:hover {
  background: var(--color-primary);
  color: var(--color-white);
>>>>>>> c9614a6 (feat: Enhance PWA functionality and improve UX)
=======
.btn-outline-primary:hover:not(:disabled) {
  background: var(--color-primary);
  color: var(--color-white);
  transform: translateY(-1px);
>>>>>>> 23978ae1
}

.btn-outline-success {
  background: transparent;
  color: var(--color-success);
  border: 1px solid var(--color-success);
}

<<<<<<< HEAD
<<<<<<< HEAD
.btn-outline-success:hover:not(:disabled) {
  background: var(--color-success);
  color: var(--color-white);
  transform: translateY(-1px);
}

.btn-outline-warning {
  background: transparent;
  color: var(--color-warning);
  border: 1px solid var(--color-warning);
}

.btn-outline-warning:hover:not(:disabled) {
  background: var(--color-warning);
  color: var(--color-white);
  transform: translateY(-1px);
}

/* Warning/Info buttons */
.btn-warning {
  background: var(--color-warning);
  color: var(--color-white);
  box-shadow: 0 2px 4px rgba(245, 158, 11, 0.2);
}

.btn-warning:hover:not(:disabled) {
  background: rgba(245, 158, 11, 0.9);
  transform: translateY(-1px);
}

/* Button sizes */
.btn-sm {
  padding: 8px 16px;                     /* Small button padding */
  font-size: 14px;
  min-height: var(--height-button-sm);   /* 36px minimum */
}

.btn-lg {
  padding: 18px 32px;                    /* Large button padding */
  font-size: 16px;
  min-height: var(--height-button-lg);   /* 52px minimum */
}

/* Icon-only buttons */
.btn-icon {
  width: var(--height-button);
  height: var(--height-button);
  padding: 0;
  display: flex;
  align-items: center;
  justify-content: center;
}

.btn-icon.btn-sm {
  width: var(--height-button-sm);
  height: var(--height-button-sm);
}

/* Button states */
.btn:disabled {
  opacity: 0.6;
  cursor: not-allowed;
  transform: none !important;
  box-shadow: none !important;
}

.btn:disabled:hover {
  transform: none !important;
  box-shadow: none !important;
}

/* Enhanced disabled state for dark mode */
[data-theme="dark"] .btn:disabled {
  opacity: 0.3;
  background: var(--color-border) !important;
  color: rgba(255, 255, 255, 0.3) !important;
  border-color: transparent !important;
}

/* Focus states for accessibility */
.btn:focus-visible {
  outline: var(--focus-outline);
  outline-offset: var(--focus-offset);
}

/* Loading state */
.btn.loading {
  position: relative;
  color: transparent;
  pointer-events: none;
}

.btn.loading::after {
  content: "";
  position: absolute;
  top: 50%;
  left: 50%;
  width: 16px;
  height: 16px;
  margin: -8px 0 0 -8px;
  border: 2px solid rgba(255, 255, 255, 0.3);
  border-top: 2px solid rgba(255, 255, 255, 0.8);
  border-radius: 50%;
  animation: spin 1s linear infinite;
}

@keyframes spin {
  0% { transform: rotate(0deg); }
  100% { transform: rotate(360deg); }
}

/* Icon spacing in buttons */
.btn .material-icons,
.btn i {
  font-size: 20px;
}

.btn-sm .material-icons,
.btn-sm i {
  font-size: 16px;
}

.btn-lg .material-icons,
.btn-lg i {
  font-size: 24px;
}

/* ========== FORM CONTROLS ========== */
/* Following HadadaHealth brand input specifications */

.form-control {
  width: 100%;
  height: var(--height-input);             /* 48px consistent input height */
  padding: var(--space-3) var(--space-4);  /* 12px vertical, 16px horizontal */
  border: 1.5px solid var(--color-border);
  border-radius: var(--radius-md);         /* Single 8px radius system */
  font-size: var(--text-base);            /* 16px to prevent iOS zoom */
  font-family: var(--font-ui);
  color: var(--color-text);
  background: var(--color-white);
  transition: var(--transition-button);    /* Smooth transitions */
=======
.btn-outline-success:hover {
=======
.btn-outline-success:hover:not(:disabled) {
>>>>>>> 23978ae1
  background: var(--color-success);
  color: var(--color-white);
  transform: translateY(-1px);
}

.btn-outline-warning {
  background: transparent;
  color: var(--color-warning);
  border: 1px solid var(--color-warning);
}

.btn-outline-warning:hover:not(:disabled) {
  background: var(--color-warning);
  color: var(--color-white);
  transform: translateY(-1px);
}

/* Warning/Info buttons */
.btn-warning {
  background: var(--color-warning);
  color: var(--color-white);
  box-shadow: 0 2px 4px rgba(245, 158, 11, 0.2);
}

.btn-warning:hover:not(:disabled) {
  background: rgba(245, 158, 11, 0.9);
  transform: translateY(-1px);
}

/* Button sizes */
.btn-sm {
  padding: 8px 16px;                     /* Small button padding */
  font-size: 14px;
  min-height: var(--height-button-sm);   /* 36px minimum */
}

.btn-lg {
  padding: 18px 32px;                    /* Large button padding */
  font-size: 16px;
  min-height: var(--height-button-lg);   /* 52px minimum */
}

/* Icon-only buttons */
.btn-icon {
  width: var(--height-button);
  height: var(--height-button);
  padding: 0;
  display: flex;
  align-items: center;
  justify-content: center;
}

.btn-icon.btn-sm {
  width: var(--height-button-sm);
  height: var(--height-button-sm);
}

/* Button states */
.btn:disabled {
  opacity: 0.6;
  cursor: not-allowed;
  transform: none !important;
  box-shadow: none !important;
}

.btn:disabled:hover {
  transform: none !important;
  box-shadow: none !important;
}

/* Enhanced disabled state for dark mode */
[data-theme="dark"] .btn:disabled {
  opacity: 0.3;
  background: var(--color-border) !important;
  color: rgba(255, 255, 255, 0.3) !important;
  border-color: transparent !important;
}

/* Focus states for accessibility */
.btn:focus-visible {
  outline: var(--focus-outline);
  outline-offset: var(--focus-offset);
}

/* Loading state */
.btn.loading {
  position: relative;
  color: transparent;
  pointer-events: none;
}

.btn.loading::after {
  content: "";
  position: absolute;
  top: 50%;
  left: 50%;
  width: 16px;
  height: 16px;
  margin: -8px 0 0 -8px;
  border: 2px solid rgba(255, 255, 255, 0.3);
  border-top: 2px solid rgba(255, 255, 255, 0.8);
  border-radius: 50%;
  animation: spin 1s linear infinite;
}

@keyframes spin {
  0% { transform: rotate(0deg); }
  100% { transform: rotate(360deg); }
}

/* Icon spacing in buttons */
.btn .material-icons,
.btn i {
  font-size: 20px;
}

.btn-sm .material-icons,
.btn-sm i {
  font-size: 16px;
}

.btn-lg .material-icons,
.btn-lg i {
  font-size: 24px;
}

/* ========== FORM CONTROLS ========== */
/* Following HadadaHealth brand input specifications */

.form-control {
  width: 100%;
  height: var(--height-input);             /* 48px consistent input height */
  padding: var(--space-3) var(--space-4);  /* 12px vertical, 16px horizontal */
  border: 1.5px solid var(--color-border);
  border-radius: var(--radius-md);         /* Single 8px radius system */
  font-size: var(--text-base);            /* 16px to prevent iOS zoom */
  font-family: var(--font-ui);
  color: var(--color-text);
  background: var(--color-white);
<<<<<<< HEAD
  transition: var(--transition-normal);
>>>>>>> c9614a6 (feat: Enhance PWA functionality and improve UX)
=======
  transition: var(--transition-button);    /* Smooth transitions */
>>>>>>> 23978ae1
}

.form-control:focus {
  outline: none;
  border-color: var(--color-primary);
<<<<<<< HEAD
<<<<<<< HEAD
=======
>>>>>>> 23978ae1
  box-shadow: var(--shadow-focus);         /* Brand-specific focus shadow */
}

.form-control::placeholder {
  color: var(--color-muted);
  opacity: 1;
}

/* Input group styling for search */
.input-group {
  position: relative;
  display: flex;
  align-items: stretch;
  width: 100%;
}

.input-group .form-control {
  border-top-right-radius: 0;
  border-bottom-right-radius: 0;
  border-right: none;
}

.input-group .btn {
  border-top-left-radius: 0;
  border-bottom-left-radius: 0;
  border: 1.5px solid var(--color-border);
  border-left: none;
  background: var(--color-white);
  color: var(--color-muted);
  min-width: 48px;                         /* Touch-friendly width */
}

.input-group .btn:hover {
  background: var(--color-surface);
  color: var(--color-text);
<<<<<<< HEAD
=======
  box-shadow: var(--shadow-focus);
>>>>>>> c9614a6 (feat: Enhance PWA functionality and improve UX)
=======
>>>>>>> 23978ae1
}

/* ========== EMPTY STATE ========== */
.empty-state {
  text-align: center;
  padding: var(--space-20) var(--space-16);
  color: var(--color-muted);
}

.empty-state i {
  font-size: 4rem;
  margin-bottom: var(--space-4);
  opacity: 0.6;
  color: var(--color-muted);
}

.empty-state h3 {
  font-size: var(--text-xl);
  font-weight: var(--weight-semibold);
  color: var(--color-text);
  margin-bottom: var(--space-2);
}

.empty-state p {
  font-size: var(--text-base);
  color: var(--color-muted);
  margin-bottom: var(--space-6);
}

/* ========== FLOATING NAVIGATION ========== */
.floating-nav {
  position: fixed;
  bottom: var(--space-5);
  right: var(--space-5);
  z-index: 1000;
  display: flex;
  gap: var(--space-3);
}

.floating-nav .btn {
  width: var(--space-12);
  height: var(--space-12);
  border-radius: 50%;
  display: flex;
  align-items: center;
  justify-content: center;
  padding: 0;
  box-shadow: var(--shadow-modal);
}

/* ========== RESPONSIVE DESIGN ========== */
@media (max-width: 768px) {
  .page-header {
    padding: var(--space-12) 0;
  }
  
  .page-header h1 {
    font-size: var(--text-2xl);
  }
  
  .back-button {
    position: relative;
    top: auto;
    left: auto;
    display: block;
    width: 100%;
    margin-bottom: var(--space-4);
    border-radius: var(--radius-md);
  }
  
  .stats-cards {
    margin-bottom: var(--space-12);
  }
  
  .quick-actions,
  .reports-dashboard {
    padding: var(--space-12);
    margin-bottom: var(--space-12);
  }
  
  .action-card {
    margin-bottom: var(--space-4);
  }
  
  .report-actions {
    justify-content: center;
    margin-top: var(--space-4);
  }
  
  .report-meta {
    flex-direction: column;
    gap: var(--space-2);
  }
  
  .floating-nav {
    position: relative;
    bottom: auto;
    right: auto;
    justify-content: center;
    margin-top: var(--space-8);
  }
  
  .search-controls {
    flex-direction: column;
    align-items: stretch;
    gap: var(--space-3);
  }
}

@media (max-width: 480px) {
  .report-item {
    padding: var(--space-4);
  }
  
  .stat-card {
    padding: var(--space-4);
  }
  
  .quick-actions,
  .reports-dashboard {
    padding: var(--space-8);
  }
  
  .empty-state {
    padding: var(--space-16) var(--space-8);
  }
}

/* ========== HIGH CONTRAST SUPPORT ========== */
@media (prefers-contrast: high) {
  .stat-card,
  .quick-actions,
  .reports-dashboard,
  .report-item {
    border: 2px solid var(--color-text);
  }
  
  .btn-outline-secondary,
  .btn-outline-primary {
    border: 2px solid currentColor;
  }
}

<<<<<<< HEAD
<<<<<<< HEAD
=======
>>>>>>> 23978ae1
/* ========== REPORTS HEADER ========== */
/* Dashboard header following brand typography hierarchy */

.reports-header {
  display: flex;
  justify-content: space-between;
  align-items: center;
  margin-bottom: var(--space-6);           /* 24px bottom margin */
  padding-bottom: var(--space-4);          /* 16px bottom padding */
  border-bottom: 2px solid var(--color-border);
}

.reports-header h2 {
  margin: 0;
  color: var(--color-text);
  font-size: var(--text-3xl);              /* 30px - Section headings */
  font-weight: var(--font-semibold);       /* 600 weight following brand */
  line-height: var(--leading-tight);       /* 1.25 line height */
  font-family: var(--font-ui);
}

.primary-actions {
  display: flex;
  gap: var(--space-3);                     /* 12px gap between buttons */
  align-items: center;
}

/* ========== SEARCH CONTROLS ========== */
/* Dashboard search and filter controls following brand patterns */

.search-controls {
  display: flex;
  gap: var(--space-4);                     /* 16px gap between elements */
  align-items: center;
  margin-bottom: var(--space-6);           /* 24px bottom margin */
  flex-wrap: wrap;
}

.search-input {
  min-width: 300px;
  flex: 1;
  max-width: 400px;
}

/* Dropdown styling */
.dropdown-toggle {
  display: inline-flex;
  align-items: center;
  gap: var(--space-2);                     /* 8px gap for icon spacing */
  white-space: nowrap;
}

.dropdown-toggle::after {
  border-top: 4px solid;
  border-right: 4px solid transparent;
  border-left: 4px solid transparent;
  margin-left: var(--space-2);
}

.dropdown-menu {
  background: var(--color-white);
  border: 1px solid var(--color-border);
  border-radius: var(--radius-md);
  box-shadow: var(--shadow-dropdown);
  padding: var(--space-2) 0;
  margin-top: var(--space-1);
  min-width: 160px;
}

.dropdown-item {
  display: block;
  width: 100%;
  padding: var(--space-2) var(--space-4);  /* 8px vertical, 16px horizontal */
  color: var(--color-text);
  text-decoration: none;
  font-size: var(--text-sm);              /* 14px */
  font-family: var(--font-ui);
  transition: var(--transition-button);
}

.dropdown-item:hover,
.dropdown-item:focus {
  background: var(--color-surface);
  color: var(--color-primary);
}

/* Enhanced primary actions that are already in reports header */
.primary-actions .btn {
  /* Base button styling already defined above - no need to override */
}

/* ========== RESPONSIVE DESIGN ========== */
/* Mobile-first responsive design following brand breakpoints */

@media (max-width: 768px) {
  .reports-header {
    flex-direction: column;
    align-items: stretch;
    gap: var(--space-4);                   /* 16px gap on mobile */
    text-align: center;
  }
  
  .primary-actions {
    justify-content: center;
    flex-wrap: wrap;
    width: 100%;
  }
  
  .search-controls {
    justify-content: center;
    gap: var(--space-3);                   /* 12px gap on mobile */
  }
  
  .search-input {
    min-width: 250px;
  }
}

@media (max-width: 480px) {
  .reports-header h2 {
    font-size: var(--text-2xl);           /* 24px on small mobile */
  }
  
  .primary-actions {
    flex-direction: column;
    gap: var(--space-2);                   /* 8px gap on small mobile */
  }
  
  .primary-actions .btn {
    width: 100%;
    justify-content: center;
  }
  
  .search-controls {
    flex-direction: column;
    gap: var(--space-2);
  }
  
  .search-input {
    min-width: 100%;
    max-width: none;
  }
  
  /* Reduce button padding on very small screens */
  .btn {
    padding: 12px 20px;
    font-size: 14px;
  }
  
  .btn-sm {
    padding: 8px 12px;
    font-size: 13px;
  }
}

/* ========== ACCESSIBILITY ENHANCEMENTS ========== */
/* Following WCAG 2.1 AA guidelines for healthcare interfaces */

/* Reduced motion support */
<<<<<<< HEAD
@media (prefers-reduced-motion: reduce) {
  *,
  ::before,
  ::after {
    animation-duration: 0.01ms !important;
    animation-iteration-count: 1 !important;
    transition-duration: 0.01ms !important;
    scroll-behavior: auto !important;
  }
  
  .card,
  .report-item,
  .btn,
  .nav-link {
    transition: none !important;
  }
  
  .card:hover,
  .report-item:hover,
  .btn:hover,
  .primary-actions .btn:hover {
    transform: none !important;
  }
}

/* High contrast mode support */
@media (prefers-contrast: high) {
  .card,
  .report-item,
  .btn,
  .form-control {
    border-width: 2px;
    border-color: currentColor;
  }
  
  .btn-outline-secondary,
  .btn-outline-primary {
    border: 2px solid currentColor;
  }
  
  .text-muted {
    color: var(--color-text);              /* Improve contrast in high contrast mode */
  }
}

/* Focus management for keyboard navigation */
.sr-only {
  position: absolute !important;
  width: 1px !important;
  height: 1px !important;
  padding: 0 !important;
  margin: -1px !important;
  overflow: hidden !important;
  clip: rect(0, 0, 0, 0) !important;
  border: 0 !important;
}

/* Ensure interactive elements are keyboard accessible */
[tabindex="-1"]:focus-visible {
  outline: var(--focus-outline);
  outline-offset: var(--focus-offset);
}

/* Print styles for healthcare documentation */
@media print {
  .primary-actions,
  .search-controls,
  .nav-tabs,
  .report-actions,
  .btn {
    display: none !important;
  }
  
  .reports-header h2 {
    color: #000 !important;
    page-break-after: avoid;
  }
  
  .report-item {
    page-break-inside: avoid;
    border: 1px solid #000 !important;
    background: transparent !important;
    box-shadow: none !important;
  }
  
  .report-item h4 {
    color: #000 !important;
=======
/* ========== REDUCED MOTION SUPPORT ========== */
=======
>>>>>>> 23978ae1
@media (prefers-reduced-motion: reduce) {
  *,
  ::before,
  ::after {
    animation-duration: 0.01ms !important;
    animation-iteration-count: 1 !important;
    transition-duration: 0.01ms !important;
    scroll-behavior: auto !important;
  }
  
  .card,
  .report-item,
  .btn,
  .nav-link {
    transition: none !important;
  }
  
  .card:hover,
  .report-item:hover,
  .btn:hover,
  .primary-actions .btn:hover {
    transform: none !important;
  }
}

/* High contrast mode support */
@media (prefers-contrast: high) {
  .card,
  .report-item,
  .btn,
  .form-control {
    border-width: 2px;
    border-color: currentColor;
  }
  
  .btn-outline-secondary,
  .btn-outline-primary {
    border: 2px solid currentColor;
  }
  
  .text-muted {
    color: var(--color-text);              /* Improve contrast in high contrast mode */
  }
}

/* Focus management for keyboard navigation */
.sr-only {
  position: absolute !important;
  width: 1px !important;
  height: 1px !important;
  padding: 0 !important;
  margin: -1px !important;
  overflow: hidden !important;
  clip: rect(0, 0, 0, 0) !important;
  border: 0 !important;
}

/* Ensure interactive elements are keyboard accessible */
[tabindex="-1"]:focus-visible {
  outline: var(--focus-outline);
  outline-offset: var(--focus-offset);
}

/* Print styles for healthcare documentation */
@media print {
  .primary-actions,
  .search-controls,
  .nav-tabs,
  .report-actions,
  .btn {
    display: none !important;
  }
  
  .reports-header h2 {
    color: #000 !important;
    page-break-after: avoid;
  }
  
  .report-item {
    page-break-inside: avoid;
    border: 1px solid #000 !important;
    background: transparent !important;
    box-shadow: none !important;
  }
  
<<<<<<< HEAD
  .back-button:hover,
  .stat-card:hover,
  .action-card:hover,
  .report-item:hover {
    transform: none;
>>>>>>> c9614a6 (feat: Enhance PWA functionality and improve UX)
=======
  .report-item h4 {
    color: #000 !important;
>>>>>>> 23978ae1
  }
}<|MERGE_RESOLUTION|>--- conflicted
+++ resolved
@@ -1,5 +1,3 @@
-<<<<<<< HEAD
-<<<<<<< HEAD
 /* AI Reports Dashboard - HadadaHealth Brand Compliant Styles */
 
 /* ========== COMPLETE CSS VARIABLES SETUP ========== */
@@ -107,135 +105,10 @@
   --color-white: #1F2937;         /* Dark card background */
   
   /* Dark mode status colors - more subdued */
-=======
-/* AI Reports Dashboard - Brand-compliant styles */
-=======
-/* AI Reports Dashboard - HadadaHealth Brand Compliant Styles */
->>>>>>> 23978ae1
-
-/* ========== COMPLETE CSS VARIABLES SETUP ========== */
-:root {
-  /* Brand Colors - Theme Independent Core */
-  --color-primary: #2D6356;        /* Hadada Green - sole brand anchor */
-  --color-secondary: #32517A;      /* Deep Blue - links, secondary CTAs */
-  --color-destructive: #96364C;    /* Deep Rose - delete/cancel actions */
-  
-  /* Light mode colors */
-  --color-text: #1F2937;           /* Primary text - dark gray */
-  --color-muted: #6B7280;          /* Secondary text - medium gray */
-  --color-border: #E5E7EB;         /* Borders and dividers */
-  --color-surface: #F9FAFB;        /* Card and section backgrounds */
-  --color-white: #FFFFFF;          /* Pure white backgrounds */
-  
-  /* Status colors for light mode */
-  --color-success: #059669;        /* Success states, completed actions */
-  --color-info: #0EA5E9;           /* Information, help text, notes */
-  --color-warning: #F59E0B;        /* Warnings, cautions, pending states */
-  --color-error: #DC3545;          /* Errors, validation failures */
-  
-  /* Spacing System - 4px grid foundation */
-  --space-0: 0px;
-  --space-1: 4px;    /* Micro spacing, tight elements */
-  --space-2: 8px;    /* Small spacing, related elements */
-  --space-3: 12px;   /* Compact spacing, form groups */
-  --space-4: 16px;   /* Default spacing, comfortable separation */
-  --space-5: 20px;   /* Medium spacing, section padding */
-  --space-6: 24px;   /* Large spacing, component margins */
-  --space-8: 32px;   /* Extra large spacing, card padding */
-  --space-10: 40px;  /* Section spacing */
-  --space-12: 48px;  /* Major section separation */
-  --space-16: 64px;
-  --space-20: 80px;
-  
-  /* Border radius - Single 8px system */
-  --radius-sm: 4px;
-  --radius-md: 8px;               /* Primary radius for all components */
-  --radius-lg: 12px;
-  --radius-full: 9999px;          /* Circular elements */
-  
-  /* Typography System */
-  --font-ui: -apple-system, BlinkMacSystemFont, "Segoe UI", Roboto, "Helvetica Neue", Arial, sans-serif;
-  --font-serif: Georgia, "Times New Roman", Times, serif; /* PDF/print only */
-  
-  /* Font sizes - rem-based scale */
-  --text-xs: 0.75rem;             /* 12px */
-  --text-sm: 0.875rem;            /* 14px */
-  --text-base: 1rem;              /* 16px */
-  --text-lg: 1.125rem;            /* 18px */
-  --text-xl: 1.25rem;             /* 20px */
-  --text-2xl: 1.5rem;             /* 24px */
-  --text-3xl: 1.875rem;           /* 30px */
-  --text-5xl: 3rem;               /* 48px */
-  
-  /* Font weights */
-  --font-normal: 400;
-  --font-medium: 500;
-  --font-semibold: 600;
-  --font-bold: 700;
-  
-  /* Line heights */
-  --leading-tight: 1.25;          /* For headings */
-  --leading-normal: 1.5;          /* For UI elements */
-  --leading-relaxed: 1.625;       /* For body text readability */
-  
-  /* Shadow System */
-  --shadow-card: 0 4px 12px rgba(0, 0, 0, 0.08);
-  --shadow-modal: 0 8px 24px rgba(0, 0, 0, 0.12);
-  --shadow-dropdown: 0 4px 16px rgba(0, 0, 0, 0.1);
-  --shadow-button: 0 2px 4px rgba(45, 99, 86, 0.2);
-  --shadow-focus: 0 0 0 3px rgba(45, 99, 86, 0.1);
-  
-  /* Animation and Transitions */
-  --duration-fast: 0.15s;
-  --duration-normal: 0.2s;
-  --duration-slow: 0.3s;
-  --ease-out: cubic-bezier(0, 0, 0.2, 1);
-  --ease-in-out: cubic-bezier(0.4, 0, 0.2, 1);
-  --transition-button: all var(--duration-normal) var(--ease-out);
-  --transition-card: all var(--duration-slow) var(--ease-in-out);
-  
-  /* Focus states - WCAG 2.1 AA compliant */
-  --focus-outline: 2px solid rgba(45, 99, 86, 0.6);
-  --focus-offset: 2px;
-  
-  /* Component heights */
-  --height-button: 44px;          /* Minimum touch target */
-  --height-button-sm: 36px;
-  --height-button-lg: 52px;
-  --height-input: 48px;
-}
-
-/* Enhanced Dark mode theme variables */
-[data-theme="dark"] {
-<<<<<<< HEAD
-  --color-primary: #3B7F71;
-  --color-secondary: #4F6FBF;
-  --color-destructive: #B8556B;
-  --color-text: #F3F4F6;
-  --color-muted: #9CA3AF;
-  --color-border: #374151;
-  --color-surface: #0F1419;
-  --color-white: #1F2937;
->>>>>>> c9614a6 (feat: Enhance PWA functionality and improve UX)
-=======
-  --color-primary: #3B7F71;       /* Slightly brighter version for contrast */
-  --color-secondary: #4F6FBF;     /* Brighter blue for dark mode */
-  --color-destructive: #B8556B;   /* Muted version for dark theme */
-  
-  --color-text: #F3F4F6;          /* Light text on dark */
-  --color-muted: #9CA3AF;         /* Muted text with sufficient contrast */
-  --color-border: #374151;        /* Dark borders */
-  --color-surface: #0F1419;       /* Very dark background */
-  --color-white: #1F2937;         /* Dark card background */
-  
-  /* Dark mode status colors - more subdued */
->>>>>>> 23978ae1
   --color-success: #10B981;
   --color-info: #3B82F6;
   --color-warning: #F59E0B;
   --color-error: #EF4444;
-<<<<<<< HEAD
-<<<<<<< HEAD
   
   /* Dark mode shadows - more pronounced */
   --shadow-card: 0 4px 12px rgba(0, 0, 0, 0.3);
@@ -246,23 +119,6 @@
   
   /* Dark mode focus */
   --focus-outline: 2px solid rgba(59, 127, 113, 0.8);
-=======
-=======
-  
-  /* Dark mode shadows - more pronounced */
->>>>>>> 23978ae1
-  --shadow-card: 0 4px 12px rgba(0, 0, 0, 0.3);
-  --shadow-modal: 0 8px 24px rgba(0, 0, 0, 0.5);
-  --shadow-dropdown: 0 4px 16px rgba(0, 0, 0, 0.4);
-  --shadow-button: 0 2px 4px rgba(59, 127, 113, 0.3);
-  --shadow-focus: 0 0 0 3px rgba(59, 127, 113, 0.2);
-<<<<<<< HEAD
->>>>>>> c9614a6 (feat: Enhance PWA functionality and improve UX)
-=======
-  
-  /* Dark mode focus */
-  --focus-outline: 2px solid rgba(59, 127, 113, 0.8);
->>>>>>> 23978ae1
 }
 
 /* ========== BASE STYLES ========== */
@@ -271,10 +127,6 @@
   font-family: var(--font-ui);
   color: var(--color-text);
   line-height: var(--leading-normal);
-<<<<<<< HEAD
-<<<<<<< HEAD
-=======
->>>>>>> 23978ae1
   font-size: var(--text-base);
 }
 
@@ -546,11 +398,6 @@
     min-width: auto;
     max-width: 300px;
   }
-<<<<<<< HEAD
-=======
->>>>>>> c9614a6 (feat: Enhance PWA functionality and improve UX)
-=======
->>>>>>> 23978ae1
 }
 
 /* ========== PAGE HEADER ========== */
@@ -746,10 +593,6 @@
   gap: var(--space-4);
 }
 
-<<<<<<< HEAD
-<<<<<<< HEAD
-=======
->>>>>>> 23978ae1
 /* ========== TAB NAVIGATION SYSTEM ========== */
 /* Following HadadaHealth brand navigation specifications */
 
@@ -855,49 +698,6 @@
   background: rgba(45, 99, 86, 0.02);
   transform: translateX(4px);               /* Consistent with brand card pattern */
   box-shadow: 0 8px 20px rgba(0, 0, 0, 0.12);
-<<<<<<< HEAD
-}
-
-[data-theme="dark"] .report-card:hover,
-[data-theme="dark"] .report-item:hover {
-  background: rgba(59, 127, 113, 0.1);
-}
-
-/* ========== REPORT CARD STRUCTURE ========== */
-/* New responsive report card layout */
-
-.report-card-header {
-  display: flex;
-  justify-content: space-between;
-  align-items: flex-start;
-  padding: var(--space-6);                  /* 24px padding */
-  gap: var(--space-4);                      /* 16px gap between content areas */
-}
-
-.report-info {
-  flex: 1;
-  min-width: 0;                             /* Allow text truncation */
-}
-
-.report-status-container {
-  flex-shrink: 0;                           /* Prevent status badge from shrinking */
-  display: flex;
-  align-items: flex-start;
-}
-
-.report-description {
-  color: var(--color-muted);
-  font-size: var(--text-sm);               /* 14px */
-  margin: var(--space-2) 0 var(--space-4) 0; /* 8px top, 16px bottom */
-  line-height: var(--leading-relaxed);
-}
-
-.report-meta {
-  display: flex;
-  flex-wrap: wrap;
-  gap: var(--space-4);                     /* 16px gaps between items */
-  margin-bottom: var(--space-3);           /* 12px bottom margin */
-=======
 }
 
 [data-theme="dark"] .report-card:hover,
@@ -1163,334 +963,17 @@
   background-color: rgba(14, 165, 233, 0.1);
   color: var(--color-info);
   border-color: rgba(14, 165, 233, 0.2);
->>>>>>> 23978ae1
-}
-
-.meta-item {
-  display: flex;
-  align-items: center;
-  gap: var(--space-2);                     /* 8px gap between icon and text */
-  color: var(--color-muted);
-  font-size: var(--text-sm);               /* 14px for metadata */
-  line-height: 1.4;
-}
-
-.meta-item i {
-  width: 16px;
-  font-size: 16px;
-  flex-shrink: 0;
-  color: var(--color-primary);
-}
-
-/* ========== COMPLETION SECTION ========== */
-/* Completion status styling within report cards */
-
-.completion-section {
-  padding: 0 var(--space-6) var(--space-4);  /* Side padding matches header, bottom padding */
-  border-top: 1px solid var(--color-border);
-  background: var(--color-surface);
-  margin: 0;
-}
-
-.completion-section:empty {
-  display: none;                             /* Hide when no completion content */
-}
-
-.completion-status {
-  padding: var(--space-3) 0;               /* 12px vertical padding */
-}
-
-.completion-progress {
-  margin-bottom: var(--space-3);           /* 12px bottom margin */
-}
-
-.completion-actions {
-  display: flex;
-  justify-content: flex-start;
-  gap: var(--space-2);                     /* 8px gap between completion buttons */
-}
-
-/* ========== REPORT ACTIONS ========== */
-/* Responsive button layout following brand button specifications */
-
-.report-actions {
-  display: flex;
-  flex-direction: row;
-  flex-wrap: wrap;
-  gap: var(--space-2);                     /* 8px gap between all buttons */
-  padding: var(--space-4) var(--space-6); /* 16px vertical, 24px horizontal */
-  background: var(--color-surface);
-  border-top: 1px solid var(--color-border);
-  align-items: center;
-  justify-content: flex-start;
-}
-
-.primary-actions,
-.secondary-actions {
-  display: flex;
-  gap: var(--space-2);                     /* 8px gap between buttons */
-  flex-wrap: nowrap;
-  justify-content: flex-start;
-}
-
-.primary-actions {
-  order: 1;                                /* Primary actions first */
-}
-
-.secondary-actions {
-  order: 2;                                /* Secondary actions second */
-}
-
-/* ========== RESPONSIVE BUTTON ENHANCEMENTS ========== */
-/* Enhanced button styling for report actions */
-
-.report-actions .btn {
-  display: inline-flex;
-  align-items: center;
-  gap: var(--space-2);                     /* 8px gap between icon and text */
-  min-width: 0;                            /* Allow buttons to shrink if needed */
-  flex-shrink: 0;                          /* Prevent buttons from being too small */
-  padding: 10px 16px;                      /* Adjust padding for better mobile touch */
-  font-size: var(--text-sm);               /* 14px for report actions */
-  font-weight: var(--font-medium);         /* 500 weight following brand */
-  border-radius: var(--radius-md);         /* 8px radius following brand */
-  transition: var(--transition-button);    /* Brand transition timing */
-  position: relative;
-}
-
-.report-actions .btn:hover {
-  transform: translateY(-1px);             /* Consistent with brand hover effect */
-}
-
-.report-actions .btn i {
-  font-size: 16px;                         /* Icon size */
-  flex-shrink: 0;
-}
-
-.btn-text {
-  white-space: nowrap;                     /* Prevent text wrapping */
-}
-
-/* ========== MOBILE RESPONSIVE DESIGN ========== */
-/* Mobile-first responsive design following brand breakpoints */
-
-@media (max-width: 768px) {
-  .report-card-header {
-    flex-direction: column;                 /* Stack header content vertically */
-    gap: var(--space-3);                   /* 12px gap on mobile */
-    padding: var(--space-4);               /* 16px padding on mobile */
-  }
-  
-  .report-status-container {
-    align-self: flex-start;                /* Align status to start */
-  }
-  
-  .report-meta {
-    flex-direction: column;                /* Stack metadata vertically */
-    gap: var(--space-2);                  /* 8px gaps on mobile */
-  }
-  
-  .completion-section {
-    padding: var(--space-3) var(--space-4); /* Adjust padding for mobile */
-  }
-  
-  .report-actions {
-    padding: var(--space-3) var(--space-4); /* Reduce padding on mobile */
-    gap: var(--space-2);                   /* Smaller gaps on mobile */
-  }
-  
-  .primary-actions,
-  .secondary-actions {
-    width: 100%;
-    justify-content: space-between;        /* Distribute buttons evenly */
-  }
-  
-  .report-actions .btn {
-    flex: 1;                               /* Make buttons equal width */
-    justify-content: center;               /* Center button content */
-    min-width: 0;                          /* Allow shrinking */
-    padding: 12px 8px;                     /* Adjust padding for mobile */
-    font-size: 13px;                       /* Slightly smaller text on mobile */
-  }
-  
-  /* Hide button text on very small screens, show icon only */
-  @media (max-width: 480px) {
-    .btn-text {
-      display: none;
-    }
-    
-    .report-actions .btn {
-      min-width: 44px;                     /* Minimum touch target */
-      padding: 12px;                       /* Equal padding for icon-only buttons */
-      justify-content: center;
-    }
-    
-    .report-actions .btn i {
-      margin: 0;                           /* Remove margin for icon-only buttons */
-    }
-  }
-}
-
-/* Report titles following typography hierarchy for both new and legacy cards */
-.report-card h4,
-.report-item h4 {
-  font-size: var(--text-lg);               /* 18px - Component titles */
-  font-weight: var(--font-medium);         /* 500 weight */
-  line-height: var(--leading-tight);       /* 1.25 line height */
-  margin: 0 0 var(--space-2) 0;           /* Only bottom margin */
-  color: var(--color-text);
-  font-family: var(--font-ui);
-}
-
-/* Legacy report metadata styling for backward compatibility */
-.report-item .report-meta {
-  color: var(--color-muted);
-  font-size: var(--text-sm);               /* 14px for metadata */
-  margin-bottom: var(--space-4);           /* 16px bottom margin */
-  display: flex;
-  flex-wrap: wrap;
-  gap: var(--space-4);                     /* 16px gaps between items */
-}
-
-.report-item .report-meta span {
-  display: flex;
-  align-items: center;
-  gap: var(--space-2);                     /* 8px gap between icon and text */
-}
-
-.report-item .report-meta i {
-  width: 16px;
-  font-size: 16px;
-  flex-shrink: 0;
-}
-
-/* Enhanced status badges following brand color system */
-.report-status {
-  display: inline-flex;
-  align-items: center;
-  padding: 4px 12px;                       /* Consistent padding */
-  border-radius: var(--radius-full);       /* Pill shape */
-  font-size: 12px;                         /* Smaller text for badges */
-  font-weight: var(--font-semibold);       /* Bolder weight for emphasis */
-  text-transform: uppercase;
-  letter-spacing: 0.5px;                   /* Letter spacing for caps */
-  margin-bottom: var(--space-4);
-  border: 1px solid transparent;
-=======
-/* Tab navigation */
-.nav-tabs .nav-link {
-  color: var(--color-muted);
-  font-weight: var(--weight-medium);
-  font-family: var(--font-ui);
-  border: none;
-  border-bottom: 2px solid transparent;
-  padding: var(--space-4) var(--space-6);
-  transition: var(--transition-normal);
-}
-
-.nav-tabs .nav-link.active {
-  color: var(--color-primary);
-  border-bottom-color: var(--color-primary);
-  background: none;
-}
-
-.nav-tabs .nav-link:hover {
-  color: var(--color-primary);
-  border-color: transparent;
-}
-
-/* ========== REPORT ITEMS ========== */
-.report-item {
-  border: 1px solid var(--color-border);
-  border-radius: var(--radius-md);
-  padding: var(--space-6);
-  margin-bottom: var(--space-4);
-  transition: var(--transition-normal);
-  position: relative;
-  background: var(--color-white);
-  border-left: 4px solid transparent;
-}
-
-.report-item:hover {
-  border-left-color: var(--color-primary);
-  box-shadow: var(--shadow-card);
-  transform: translateX(2px);
-}
-
-.report-item h4 {
-  font-size: var(--text-lg);
-  margin-bottom: var(--space-2);
-  font-weight: var(--weight-semibold);
-  color: var(--color-text);
-  line-height: var(--leading-tight);
-}
-
-.report-meta {
-  color: var(--color-muted);
-  font-size: var(--text-sm);
-  margin-bottom: var(--space-4);
-  display: flex;
-  flex-wrap: wrap;
-  gap: var(--space-4);
-}
-
-.report-meta i {
-  width: 16px;
-  margin-right: var(--space-2);
-  flex-shrink: 0;
-}
-
-/* Status badges */
-.report-status {
-  display: inline-block;
-  padding: var(--space-1) var(--space-3);
-  border-radius: var(--space-5);
-  font-size: var(--text-xs);
-  font-weight: var(--weight-medium);
-  margin-bottom: var(--space-4);
-  text-transform: capitalize;
->>>>>>> c9614a6 (feat: Enhance PWA functionality and improve UX)
-}
-
-.status-pending {
-  background-color: rgba(245, 158, 11, 0.1);
-  color: var(--color-warning);
-<<<<<<< HEAD
-  border-color: rgba(245, 158, 11, 0.2);
-=======
-  border: 1px solid rgba(245, 158, 11, 0.2);
->>>>>>> c9614a6 (feat: Enhance PWA functionality and improve UX)
-}
-
-.status-in-progress {
-  background-color: rgba(14, 165, 233, 0.1);
-  color: var(--color-info);
-<<<<<<< HEAD
-  border-color: rgba(14, 165, 233, 0.2);
-=======
-  border: 1px solid rgba(14, 165, 233, 0.2);
->>>>>>> c9614a6 (feat: Enhance PWA functionality and improve UX)
 }
 
 .status-completed {
   background-color: rgba(5, 150, 105, 0.1);
   color: var(--color-success);
-<<<<<<< HEAD
-<<<<<<< HEAD
   border-color: rgba(5, 150, 105, 0.2);
-=======
-  border: 1px solid rgba(5, 150, 105, 0.2);
->>>>>>> c9614a6 (feat: Enhance PWA functionality and improve UX)
-=======
-  border-color: rgba(5, 150, 105, 0.2);
->>>>>>> 23978ae1
 }
 
 .status-overdue {
   background-color: rgba(220, 53, 69, 0.1);
   color: var(--color-error);
-<<<<<<< HEAD
-<<<<<<< HEAD
   border-color: rgba(220, 53, 69, 0.2);
 }
 
@@ -1567,90 +1050,6 @@
 }
 
 /* Secondary Button - Alternative actions */
-=======
-  border: 1px solid rgba(220, 53, 69, 0.2);
-=======
-  border-color: rgba(220, 53, 69, 0.2);
->>>>>>> 23978ae1
-}
-
-/* Report action buttons */
-.report-actions {
-  display: flex;
-  gap: var(--space-2);                     /* 8px gaps between buttons */
-  flex-wrap: wrap;
-  align-items: center;
-  margin-top: var(--space-4);              /* Push actions to bottom */
-}
-
-/* Legacy mobile report optimizations for backward compatibility */
-@media (max-width: 768px) {
-  .report-item {
-    padding: var(--space-4);               /* Reduced padding on mobile */
-    margin-bottom: var(--space-3);
-  }
-  
-  .report-item .report-meta {
-    flex-direction: column;
-    gap: var(--space-2);
-  }
-  
-  .report-item .report-actions {
-    justify-content: center;
-    width: 100%;
-  }
-  
-  .report-item .report-actions .btn {
-    flex: 1;
-    min-width: 0;
-  }
-}
-
-/* ========== HADADA HEALTH BUTTON SYSTEM ========== */
-/* Implementing official HadadaHealth button hierarchy from buttons.md */
-
-.btn {
-  /* Base button styling */
-  padding: 14px 24px;                    /* Standard button padding */
-  border-radius: var(--radius-md);       /* Single 8px radius system */
-  font-size: 15px;                       /* Button font size */
-  font-weight: var(--font-medium);       /* 500 weight for buttons */
-  font-family: var(--font-ui);
-  cursor: pointer;
-  transition: var(--transition-button);
-  display: inline-flex;
-  align-items: center;
-  justify-content: center;
-  gap: var(--space-2);                   /* 8px gap for icon + text */
-  border: none;
-  text-decoration: none;
-  line-height: 1;
-  min-height: var(--height-button);      /* 44px minimum touch target */
-  position: relative;
-  overflow: hidden;
-}
-
-/* Primary Button - Main actions and primary CTAs */
-.btn-primary {
-  background: var(--color-primary);      /* Hadada Green */
-  color: var(--color-white);
-  box-shadow: var(--shadow-button);      /* Brand-specific shadow */
-}
-
-.btn-primary:hover:not(:disabled) {
-  transform: translateY(-1px);
-  box-shadow: 0 4px 12px rgba(45, 99, 86, 0.25);
-}
-
-.btn-primary:active {
-  transform: translateY(1px);
-}
-
-<<<<<<< HEAD
->>>>>>> c9614a6 (feat: Enhance PWA functionality and improve UX)
-=======
-/* Secondary Button - Alternative actions */
->>>>>>> 23978ae1
 .btn-secondary {
   background: var(--color-white);
   color: var(--color-primary);
@@ -1660,8 +1059,6 @@
 .btn-secondary:hover:not(:disabled) {
   background: var(--color-primary);
   color: var(--color-white);
-<<<<<<< HEAD
-<<<<<<< HEAD
   transform: translateY(-1px);
 }
 
@@ -1690,36 +1087,6 @@
   box-shadow: 0 2px 4px rgba(150, 54, 76, 0.2);
 }
 
-=======
-  transform: translateY(-1px);
-}
-
-/* Tertiary Button - Text-based buttons for minimal actions */
-.btn-tertiary {
-  background: transparent;
-  color: var(--color-secondary);
-  border: none;
-  padding: 14px 16px;
-  text-decoration: underline;
-  text-underline-offset: 2px;
-  min-height: 48px;
-}
-
-.btn-tertiary:hover {
-  color: var(--color-primary);
-  text-decoration: none;
-}
-
-/* Destructive Button - Delete, remove, cancel operations */
-.btn-destructive,
-.btn-outline-danger {
-  background: var(--color-destructive);  /* Deep Rose */
-  color: var(--color-white);
-  border: none;
-  box-shadow: 0 2px 4px rgba(150, 54, 76, 0.2);
-}
-
->>>>>>> 23978ae1
 .btn-destructive:hover:not(:disabled),
 .btn-outline-danger:hover:not(:disabled) {
   transform: translateY(-1px);
@@ -1727,36 +1094,16 @@
 }
 
 /* Outline button variants */
-<<<<<<< HEAD
-=======
-}
-
->>>>>>> c9614a6 (feat: Enhance PWA functionality and improve UX)
-=======
->>>>>>> 23978ae1
 .btn-outline-secondary {
   background: transparent;
   color: var(--color-muted);
   border: 1px solid var(--color-border);
 }
 
-<<<<<<< HEAD
-<<<<<<< HEAD
 .btn-outline-secondary:hover:not(:disabled) {
   background: var(--color-surface);
   border-color: var(--color-muted);
   color: var(--color-text);
-=======
-.btn-outline-secondary:hover {
-  background: var(--color-surface);
-  border-color: var(--color-muted);
->>>>>>> c9614a6 (feat: Enhance PWA functionality and improve UX)
-=======
-.btn-outline-secondary:hover:not(:disabled) {
-  background: var(--color-surface);
-  border-color: var(--color-muted);
-  color: var(--color-text);
->>>>>>> 23978ae1
 }
 
 .btn-outline-primary {
@@ -1765,23 +1112,10 @@
   border: 1px solid var(--color-primary);
 }
 
-<<<<<<< HEAD
-<<<<<<< HEAD
 .btn-outline-primary:hover:not(:disabled) {
   background: var(--color-primary);
   color: var(--color-white);
   transform: translateY(-1px);
-=======
-.btn-outline-primary:hover {
-  background: var(--color-primary);
-  color: var(--color-white);
->>>>>>> c9614a6 (feat: Enhance PWA functionality and improve UX)
-=======
-.btn-outline-primary:hover:not(:disabled) {
-  background: var(--color-primary);
-  color: var(--color-white);
-  transform: translateY(-1px);
->>>>>>> 23978ae1
 }
 
 .btn-outline-success {
@@ -1790,8 +1124,6 @@
   border: 1px solid var(--color-success);
 }
 
-<<<<<<< HEAD
-<<<<<<< HEAD
 .btn-outline-success:hover:not(:disabled) {
   background: var(--color-success);
   color: var(--color-white);
@@ -1933,165 +1265,11 @@
   color: var(--color-text);
   background: var(--color-white);
   transition: var(--transition-button);    /* Smooth transitions */
-=======
-.btn-outline-success:hover {
-=======
-.btn-outline-success:hover:not(:disabled) {
->>>>>>> 23978ae1
-  background: var(--color-success);
-  color: var(--color-white);
-  transform: translateY(-1px);
-}
-
-.btn-outline-warning {
-  background: transparent;
-  color: var(--color-warning);
-  border: 1px solid var(--color-warning);
-}
-
-.btn-outline-warning:hover:not(:disabled) {
-  background: var(--color-warning);
-  color: var(--color-white);
-  transform: translateY(-1px);
-}
-
-/* Warning/Info buttons */
-.btn-warning {
-  background: var(--color-warning);
-  color: var(--color-white);
-  box-shadow: 0 2px 4px rgba(245, 158, 11, 0.2);
-}
-
-.btn-warning:hover:not(:disabled) {
-  background: rgba(245, 158, 11, 0.9);
-  transform: translateY(-1px);
-}
-
-/* Button sizes */
-.btn-sm {
-  padding: 8px 16px;                     /* Small button padding */
-  font-size: 14px;
-  min-height: var(--height-button-sm);   /* 36px minimum */
-}
-
-.btn-lg {
-  padding: 18px 32px;                    /* Large button padding */
-  font-size: 16px;
-  min-height: var(--height-button-lg);   /* 52px minimum */
-}
-
-/* Icon-only buttons */
-.btn-icon {
-  width: var(--height-button);
-  height: var(--height-button);
-  padding: 0;
-  display: flex;
-  align-items: center;
-  justify-content: center;
-}
-
-.btn-icon.btn-sm {
-  width: var(--height-button-sm);
-  height: var(--height-button-sm);
-}
-
-/* Button states */
-.btn:disabled {
-  opacity: 0.6;
-  cursor: not-allowed;
-  transform: none !important;
-  box-shadow: none !important;
-}
-
-.btn:disabled:hover {
-  transform: none !important;
-  box-shadow: none !important;
-}
-
-/* Enhanced disabled state for dark mode */
-[data-theme="dark"] .btn:disabled {
-  opacity: 0.3;
-  background: var(--color-border) !important;
-  color: rgba(255, 255, 255, 0.3) !important;
-  border-color: transparent !important;
-}
-
-/* Focus states for accessibility */
-.btn:focus-visible {
-  outline: var(--focus-outline);
-  outline-offset: var(--focus-offset);
-}
-
-/* Loading state */
-.btn.loading {
-  position: relative;
-  color: transparent;
-  pointer-events: none;
-}
-
-.btn.loading::after {
-  content: "";
-  position: absolute;
-  top: 50%;
-  left: 50%;
-  width: 16px;
-  height: 16px;
-  margin: -8px 0 0 -8px;
-  border: 2px solid rgba(255, 255, 255, 0.3);
-  border-top: 2px solid rgba(255, 255, 255, 0.8);
-  border-radius: 50%;
-  animation: spin 1s linear infinite;
-}
-
-@keyframes spin {
-  0% { transform: rotate(0deg); }
-  100% { transform: rotate(360deg); }
-}
-
-/* Icon spacing in buttons */
-.btn .material-icons,
-.btn i {
-  font-size: 20px;
-}
-
-.btn-sm .material-icons,
-.btn-sm i {
-  font-size: 16px;
-}
-
-.btn-lg .material-icons,
-.btn-lg i {
-  font-size: 24px;
-}
-
-/* ========== FORM CONTROLS ========== */
-/* Following HadadaHealth brand input specifications */
-
-.form-control {
-  width: 100%;
-  height: var(--height-input);             /* 48px consistent input height */
-  padding: var(--space-3) var(--space-4);  /* 12px vertical, 16px horizontal */
-  border: 1.5px solid var(--color-border);
-  border-radius: var(--radius-md);         /* Single 8px radius system */
-  font-size: var(--text-base);            /* 16px to prevent iOS zoom */
-  font-family: var(--font-ui);
-  color: var(--color-text);
-  background: var(--color-white);
-<<<<<<< HEAD
-  transition: var(--transition-normal);
->>>>>>> c9614a6 (feat: Enhance PWA functionality and improve UX)
-=======
-  transition: var(--transition-button);    /* Smooth transitions */
->>>>>>> 23978ae1
 }
 
 .form-control:focus {
   outline: none;
   border-color: var(--color-primary);
-<<<<<<< HEAD
-<<<<<<< HEAD
-=======
->>>>>>> 23978ae1
   box-shadow: var(--shadow-focus);         /* Brand-specific focus shadow */
 }
 
@@ -2127,12 +1305,6 @@
 .input-group .btn:hover {
   background: var(--color-surface);
   color: var(--color-text);
-<<<<<<< HEAD
-=======
-  box-shadow: var(--shadow-focus);
->>>>>>> c9614a6 (feat: Enhance PWA functionality and improve UX)
-=======
->>>>>>> 23978ae1
 }
 
 /* ========== EMPTY STATE ========== */
@@ -2276,10 +1448,6 @@
   }
 }
 
-<<<<<<< HEAD
-<<<<<<< HEAD
-=======
->>>>>>> 23978ae1
 /* ========== REPORTS HEADER ========== */
 /* Dashboard header following brand typography hierarchy */
 
@@ -2439,7 +1607,6 @@
 /* Following WCAG 2.1 AA guidelines for healthcare interfaces */
 
 /* Reduced motion support */
-<<<<<<< HEAD
 @media (prefers-reduced-motion: reduce) {
   *,
   ::before,
@@ -2527,105 +1694,5 @@
   
   .report-item h4 {
     color: #000 !important;
-=======
-/* ========== REDUCED MOTION SUPPORT ========== */
-=======
->>>>>>> 23978ae1
-@media (prefers-reduced-motion: reduce) {
-  *,
-  ::before,
-  ::after {
-    animation-duration: 0.01ms !important;
-    animation-iteration-count: 1 !important;
-    transition-duration: 0.01ms !important;
-    scroll-behavior: auto !important;
-  }
-  
-  .card,
-  .report-item,
-  .btn,
-  .nav-link {
-    transition: none !important;
-  }
-  
-  .card:hover,
-  .report-item:hover,
-  .btn:hover,
-  .primary-actions .btn:hover {
-    transform: none !important;
-  }
-}
-
-/* High contrast mode support */
-@media (prefers-contrast: high) {
-  .card,
-  .report-item,
-  .btn,
-  .form-control {
-    border-width: 2px;
-    border-color: currentColor;
-  }
-  
-  .btn-outline-secondary,
-  .btn-outline-primary {
-    border: 2px solid currentColor;
-  }
-  
-  .text-muted {
-    color: var(--color-text);              /* Improve contrast in high contrast mode */
-  }
-}
-
-/* Focus management for keyboard navigation */
-.sr-only {
-  position: absolute !important;
-  width: 1px !important;
-  height: 1px !important;
-  padding: 0 !important;
-  margin: -1px !important;
-  overflow: hidden !important;
-  clip: rect(0, 0, 0, 0) !important;
-  border: 0 !important;
-}
-
-/* Ensure interactive elements are keyboard accessible */
-[tabindex="-1"]:focus-visible {
-  outline: var(--focus-outline);
-  outline-offset: var(--focus-offset);
-}
-
-/* Print styles for healthcare documentation */
-@media print {
-  .primary-actions,
-  .search-controls,
-  .nav-tabs,
-  .report-actions,
-  .btn {
-    display: none !important;
-  }
-  
-  .reports-header h2 {
-    color: #000 !important;
-    page-break-after: avoid;
-  }
-  
-  .report-item {
-    page-break-inside: avoid;
-    border: 1px solid #000 !important;
-    background: transparent !important;
-    box-shadow: none !important;
-  }
-  
-<<<<<<< HEAD
-  .back-button:hover,
-  .stat-card:hover,
-  .action-card:hover,
-  .report-item:hover {
-    transform: none;
->>>>>>> c9614a6 (feat: Enhance PWA functionality and improve UX)
-=======
-  .report-item h4 {
-    color: #000 !important;
->>>>>>> 23978ae1
   }
 }